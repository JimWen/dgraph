/*
 * Copyright 2017-2018 Dgraph Labs, Inc. and Contributors
 *
 * Licensed under the Apache License, Version 2.0 (the "License");
 * you may not use this file except in compliance with the License.
 * You may obtain a copy of the License at
 *
 *     http://www.apache.org/licenses/LICENSE-2.0
 *
 * Unless required by applicable law or agreed to in writing, software
 * distributed under the License is distributed on an "AS IS" BASIS,
 * WITHOUT WARRANTIES OR CONDITIONS OF ANY KIND, either express or implied.
 * See the License for the specific language governing permissions and
 * limitations under the License.
 */

package alpha

import (
	"bytes"
	"context"
	"crypto/tls"
	"fmt"
	"io/ioutil"
	"log"
	"math"
	"net"
	"net/http"
	_ "net/http/pprof" // http profiler
	"os"
	"os/signal"
	"strings"
	"sync"
	"sync/atomic"
	"syscall"
	"time"

	"github.com/dgraph-io/dgraph/graphql/web"

	"github.com/dgraph-io/badger/v2/y"
	"github.com/dgraph-io/dgo/v200/protos/api"
	"github.com/dgraph-io/dgraph/edgraph"
	"github.com/dgraph-io/dgraph/ee/enc"
	"github.com/dgraph-io/dgraph/posting"
	"github.com/dgraph-io/dgraph/schema"
	"github.com/dgraph-io/dgraph/tok"
	"github.com/dgraph-io/dgraph/worker"
	"github.com/dgraph-io/dgraph/x"

	"github.com/golang/glog"
	"github.com/pkg/errors"
	"github.com/spf13/cast"
	"github.com/spf13/cobra"
	"go.opencensus.io/plugin/ocgrpc"
	otrace "go.opencensus.io/trace"
	"go.opencensus.io/zpages"
	"golang.org/x/net/trace"
	"google.golang.org/grpc"
	"google.golang.org/grpc/credentials"
	_ "google.golang.org/grpc/encoding/gzip" // grpc compression
	"google.golang.org/grpc/health"
	hapi "google.golang.org/grpc/health/grpc_health_v1"

	_ "github.com/vektah/gqlparser/v2/validator/rules" // make gql validator init() all rules
)

const (
	tlsNodeCert = "node.crt"
	tlsNodeKey  = "node.key"
)

var (
	bindall bool

	// used for computing uptime
	startTime = time.Now()

	// Alpha is the sub-command invoked when running "dgraph alpha".
	Alpha x.SubCommand

	// need this here to refer it in admin_backup.go
	adminServer web.IServeGraphQL
)

func init() {
	Alpha.Cmd = &cobra.Command{
		Use:   "alpha",
		Short: "Run Dgraph Alpha",
		Long: `
A Dgraph Alpha instance stores the data. Each Dgraph Alpha is responsible for
storing and serving one data group. If multiple Alphas serve the same group,
they form a Raft group and provide synchronous replication.
`,
		Run: func(cmd *cobra.Command, args []string) {
			defer x.StartProfile(Alpha.Conf).Stop()
			run()
		},
	}
	Alpha.EnvPrefix = "DGRAPH_ALPHA"

	// If you change any of the flags below, you must also update run() to call Alpha.Conf.Get
	// with the flag name so that the values are picked up by Cobra/Viper's various config inputs
	// (e.g, config file, env vars, cli flags, etc.)
	flag := Alpha.Cmd.Flags()
	flag.StringP("postings", "p", "p", "Directory to store posting lists.")

	// Options around how to set up Badger.
	flag.String("badger.tables", "mmap",
		"[ram, mmap, disk] Specifies how Badger LSM tree is stored. "+
			"Option sequence consume most to least RAM while providing best to worst read "+
			"performance respectively.")
	flag.String("badger.vlog", "mmap",
		"[mmap, disk] Specifies how Badger Value log is stored."+
			" mmap consumes more RAM, but provides better performance.")
	flag.Int("badger.compression_level", 3,
		"The compression level for Badger. A higher value uses more resources.")
	enc.RegisterFlags(flag)

	// Snapshot and Transactions.
	flag.Int("snapshot_after", 10000,
		"Create a new Raft snapshot after this many number of Raft entries. The"+
			" lower this number, the more frequent snapshot creation would be."+
			" Also determines how often Rollups would happen.")
	flag.String("abort_older_than", "5m",
		"Abort any pending transactions older than this duration. The liveness of a"+
			" transaction is determined by its last mutation.")

	// OpenCensus flags.
	flag.Float64("trace", 0.01, "The ratio of queries to trace.")
	flag.String("jaeger.collector", "", "Send opencensus traces to Jaeger.")
	// See https://github.com/DataDog/opencensus-go-exporter-datadog/issues/34
	// about the status of supporting annotation logs through the datadog exporter
	flag.String("datadog.collector", "", "Send opencensus traces to Datadog. As of now, the trace"+
		" exporter does not support annotation logs and would discard them.")

	flag.StringP("wal", "w", "w", "Directory to store raft write-ahead logs.")
	flag.String("whitelist", "",
		"A comma separated list of IP ranges you wish to whitelist for performing admin "+
			"actions (i.e., --whitelist 127.0.0.1:127.0.0.3,0.0.0.7:0.0.0.9)")
	flag.String("export", "export", "Folder in which to store exports.")
	flag.Int("pending_proposals", 256,
		"Number of pending mutation proposals. Useful for rate limiting.")
	flag.String("my", "",
		"IP_ADDRESS:PORT of this Dgraph Alpha, so other Dgraph Alphas can talk to this.")
	flag.StringP("zero", "z", fmt.Sprintf("localhost:%d", x.PortZeroGrpc),
		"Comma separated list of Dgraph zero addresses of the form IP_ADDRESS:PORT.")
	flag.Uint64("idx", 0,
		"Optional Raft ID that this Dgraph Alpha will use to join RAFT groups.")
	flag.Int("max_retries", -1,
		"Commits to disk will give up after these number of retries to prevent locking the worker"+
			" in a failed state. Use -1 to retry infinitely.")
	flag.String("auth_token", "",
		"If set, all Alter requests to Dgraph would need to have this token."+
			" The token can be passed as follows: For HTTP requests, in X-Dgraph-AuthToken header."+
			" For Grpc, in auth-token key in the context.")
	flag.Bool("enable_sentry", true, "Turn on/off sending events to Sentry. (default on)")

	flag.String("acl_secret_file", "", "The file that stores the HMAC secret, "+
		"which is used for signing the JWT and should have at least 32 ASCII characters. "+
		"Enterprise feature.")
	flag.Duration("acl_access_ttl", 6*time.Hour, "The TTL for the access jwt. "+
		"Enterprise feature.")
	flag.Duration("acl_refresh_ttl", 30*24*time.Hour, "The TTL for the refresh jwt. "+
		"Enterprise feature.")
	flag.Duration("acl_cache_ttl", 30*time.Second, "The interval to refresh the acl cache. "+
		"Enterprise feature.")
	flag.Float64P("lru_mb", "l", -1,
		"Estimated memory the LRU cache can take. "+
			"Actual usage by the process would be more than specified here.")
	flag.String("mutations", "allow",
		"Set mutation mode to allow, disallow, or strict.")
	flag.Bool("telemetry", true, "Send anonymous telemetry data to Dgraph devs.")

	// Useful for running multiple servers on the same machine.
	flag.IntP("port_offset", "o", 0,
		"Value added to all listening port numbers. [Internal=7080, HTTP=8080, Grpc=9080]")

	flag.Uint64("query_edge_limit", 1e6,
		"Limit for the maximum number of edges that can be returned in a query."+
			" This applies to shortest path and recursive queries.")
	flag.Uint64("normalize_node_limit", 1e4,
		"Limit for the maximum number of nodes that can be returned in a query that uses the "+
			"normalize directive.")

	// TLS configurations
	flag.String("tls_dir", "", "Path to directory that has TLS certificates and keys.")
	flag.Bool("tls_use_system_ca", true, "Include System CA into CA Certs.")
	flag.String("tls_client_auth", "VERIFYIFGIVEN", "Enable TLS client authentication")

	//Custom plugins.
	flag.String("custom_tokenizers", "",
		"Comma separated list of tokenizer plugins")

	// By default Go GRPC traces all requests.
	grpc.EnableTracing = false

<<<<<<< HEAD
	// flag.Bool("graphql_introspection", true, "Set to false for no GraphQL schema introspection")

=======
	flag.Bool("graphql_introspection", true, "Set to false for no GraphQL schema introspection")
	flag.Bool("ludicrous_mode", false, "Run alpha in ludicrous mode")
	flag.Duration("graphql_poll_interval", time.Second, "polling interval for graphql subscription.")
>>>>>>> e4fdecb5
}

func setupCustomTokenizers() {
	customTokenizers := Alpha.Conf.GetString("custom_tokenizers")
	if customTokenizers == "" {
		return
	}
	for _, soFile := range strings.Split(customTokenizers, ",") {
		tok.LoadCustomTokenizer(soFile)
	}
}

// Parses a comma-delimited list of IP addresses, IP ranges, CIDR blocks, or hostnames
// and returns a slice of []IPRange.
//
// e.g. "144.142.126.222:144.142.126.244,144.142.126.254,192.168.0.0/16,host.docker.internal"
func getIPsFromString(str string) ([]x.IPRange, error) {
	if str == "" {
		return []x.IPRange{}, nil
	}

	var ipRanges []x.IPRange
	rangeStrings := strings.Split(str, ",")

	for _, s := range rangeStrings {
		isIPv6 := strings.Contains(s, "::")
		tuple := strings.Split(s, ":")
		switch {
		case isIPv6 || len(tuple) == 1:
			if !strings.Contains(s, "/") {
				// string is hostname like host.docker.internal,
				// or IPv4 address like 144.124.126.254,
				// or IPv6 address like fd03:b188:0f3c:9ec4::babe:face
				ipAddr := net.ParseIP(s)
				if ipAddr != nil {
					ipRanges = append(ipRanges, x.IPRange{Lower: ipAddr, Upper: ipAddr})
				} else {
					ipAddrs, err := net.LookupIP(s)
					if err != nil {
						return nil, errors.Errorf("invalid IP address or hostname: %s", s)
					}

					for _, addr := range ipAddrs {
						ipRanges = append(ipRanges, x.IPRange{Lower: addr, Upper: addr})
					}
				}
			} else {
				// string is CIDR block like 192.168.0.0/16 or fd03:b188:0f3c:9ec4::/64
				rangeLo, network, err := net.ParseCIDR(s)
				if err != nil {
					return nil, errors.Errorf("invalid CIDR block: %s", s)
				}

				addrLen, maskLen := len(rangeLo), len(network.Mask)
				rangeHi := make(net.IP, len(rangeLo))
				copy(rangeHi, rangeLo)
				for i := 1; i <= maskLen; i++ {
					rangeHi[addrLen-i] |= ^network.Mask[maskLen-i]
				}

				ipRanges = append(ipRanges, x.IPRange{Lower: rangeLo, Upper: rangeHi})
			}
		case len(tuple) == 2:
			// string is range like a.b.c.d:w.x.y.z
			rangeLo := net.ParseIP(tuple[0])
			rangeHi := net.ParseIP(tuple[1])
			switch {
			case rangeLo == nil:
				return nil, errors.Errorf("invalid IP address: %s", tuple[0])
			case rangeHi == nil:
				return nil, errors.Errorf("invalid IP address: %s", tuple[1])
			case bytes.Compare(rangeLo, rangeHi) > 0:
				return nil, errors.Errorf("inverted IP address range: %s", s)
			}
			ipRanges = append(ipRanges, x.IPRange{Lower: rangeLo, Upper: rangeHi})
		default:
			return nil, errors.Errorf("invalid IP address range: %s", s)
		}
	}

	return ipRanges, nil
}

func httpPort() int {
	return x.Config.PortOffset + x.PortHTTP
}

func grpcPort() int {
	return x.Config.PortOffset + x.PortGrpc
}

func healthCheck(w http.ResponseWriter, r *http.Request) {
	x.AddCorsHeaders(w)
	var err error

	if _, ok := r.URL.Query()["all"]; ok {
		w.Header().Set("Content-Type", "application/json")
		w.WriteHeader(http.StatusOK)

		ctx := x.AttachAccessJwt(context.Background(), r)
		var resp *api.Response
		if resp, err = (&edgraph.Server{}).Health(ctx, true); err != nil {
			x.SetStatus(w, x.Error, err.Error())
			return
		}
		if resp == nil {
			x.SetStatus(w, x.ErrorNoData, "No health information available.")
			return
		}
		_, _ = w.Write(resp.Json)
		return
	}

	_, ok := r.URL.Query()["live"]
	if !ok {
		if err := x.HealthCheck(); err != nil {
			w.WriteHeader(http.StatusServiceUnavailable)
			_, err = w.Write([]byte(err.Error()))
			if err != nil {
				glog.V(2).Infof("Error while writing health check response: %v", err)
			}
			return
		}
	}

	var resp *api.Response
	if resp, err = (&edgraph.Server{}).Health(context.Background(), false); err != nil {
		x.SetStatus(w, x.Error, err.Error())
		return
	}
	if resp == nil {
		x.SetStatus(w, x.ErrorNoData, "No health information available.")
		return
	}
	w.Header().Set("Content-Type", "application/json")
	w.WriteHeader(http.StatusOK)
	_, _ = w.Write(resp.Json)
}

func stateHandler(w http.ResponseWriter, r *http.Request) {
	var err error
	x.AddCorsHeaders(w)
	w.Header().Set("Content-Type", "application/json")

	ctx := context.Background()
	ctx = x.AttachAccessJwt(ctx, r)

	var aResp *api.Response
	if aResp, err = (&edgraph.Server{}).State(ctx); err != nil {
		x.SetStatus(w, x.Error, err.Error())
		return
	}
	if aResp == nil {
		x.SetStatus(w, x.ErrorNoData, "No state information available.")
		return
	}

	if _, err = w.Write(aResp.Json); err != nil {
		x.SetStatus(w, x.Error, err.Error())
		return
	}
}

// storeStatsHandler outputs some basic stats for data store.
func storeStatsHandler(w http.ResponseWriter, r *http.Request) {
	x.AddCorsHeaders(w)
	w.Header().Set("Content-Type", "text/html")
	x.Check2(w.Write([]byte("<pre>")))
	x.Check2(w.Write([]byte(worker.StoreStats())))
	x.Check2(w.Write([]byte("</pre>")))
}

func setupListener(addr string, port int) (net.Listener, error) {
	return net.Listen("tcp", fmt.Sprintf("%s:%d", addr, port))
}

func serveGRPC(l net.Listener, tlsCfg *tls.Config, wg *sync.WaitGroup) {
	defer wg.Done()

	x.RegisterExporters(Alpha.Conf, "dgraph.alpha")

	opt := []grpc.ServerOption{
		grpc.MaxRecvMsgSize(x.GrpcMaxSize),
		grpc.MaxSendMsgSize(x.GrpcMaxSize),
		grpc.MaxConcurrentStreams(1000),
		grpc.StatsHandler(&ocgrpc.ServerHandler{}),
	}
	if tlsCfg != nil {
		opt = append(opt, grpc.Creds(credentials.NewTLS(tlsCfg)))
	}

	s := grpc.NewServer(opt...)
	api.RegisterDgraphServer(s, &edgraph.Server{})
	hapi.RegisterHealthServer(s, health.NewServer())
	err := s.Serve(l)
	glog.Errorf("GRPC listener canceled: %v\n", err)
	s.Stop()
}

func serveHTTP(l net.Listener, tlsCfg *tls.Config, wg *sync.WaitGroup) {
	defer wg.Done()
	srv := &http.Server{
		ReadTimeout:  10 * time.Second,
		WriteTimeout: 600 * time.Second,
		IdleTimeout:  2 * time.Minute,
	}
	var err error
	switch {
	case tlsCfg != nil:
		srv.TLSConfig = tlsCfg
		err = srv.ServeTLS(l, "", "")
	default:
		err = srv.Serve(l)
	}
	glog.Errorf("Stopped taking more http(s) requests. Err: %v", err)
	ctx, cancel := context.WithTimeout(context.Background(), 630*time.Second)
	defer cancel()
	if err := srv.Shutdown(ctx); err != nil {
		log.Printf("Http(s) shutdown err: %v", err.Error())
	}
}

func setupServer(closer *y.Closer) {
	go worker.RunServer(bindall) // For pb.communication.

	laddr := "localhost"
	if bindall {
		laddr = "0.0.0.0"
	}

	tlsCfg, err := x.LoadServerTLSConfig(Alpha.Conf, tlsNodeCert, tlsNodeKey)
	if err != nil {
		log.Fatalf("Failed to setup TLS: %v\n", err)
	}

	httpListener, err := setupListener(laddr, httpPort())
	if err != nil {
		log.Fatal(err)
	}

	grpcListener, err := setupListener(laddr, grpcPort())
	if err != nil {
		log.Fatal(err)
	}

	http.HandleFunc("/query", queryHandler)
	http.HandleFunc("/query/", queryHandler)
	http.HandleFunc("/mutate", mutationHandler)
	http.HandleFunc("/mutate/", mutationHandler)
	http.HandleFunc("/commit", commitHandler)
	http.HandleFunc("/alter", alterHandler)
	http.HandleFunc("/health", healthCheck)
	http.HandleFunc("/state", stateHandler)

	// TODO: Figure out what this is for?
	http.HandleFunc("/debug/store", storeStatsHandler)

<<<<<<< HEAD
	http.HandleFunc("/admin/shutdown", shutDownHandler)
	http.HandleFunc("/admin/draining", drainingHandler)
	http.HandleFunc("/admin/export", exportHandler)
	http.HandleFunc("/admin/config/lru_mb", memoryLimitHandler)

	// introspection := Alpha.Conf.GetBool("graphql_introspection")
	// mainServer, adminServer := admin.NewServers(introspection)
	// http.Handle("/graphql", mainServer.HTTPHandler())

	// whitelist := func(h http.Handler) http.Handler {
	// 	return http.HandlerFunc(func(w http.ResponseWriter, r *http.Request) {
	// 		if !handlerInit(w, r, map[string]bool{
	// 			http.MethodPost: true,
	// 			http.MethodGet:  true,
	// 		}) {
	// 			return
	// 		}
	// 		h.ServeHTTP(w, r)
	// 	})
	// }
	// http.Handle("/admin", whitelist(adminServer.HTTPHandler()))

	// addr := fmt.Sprintf("%s:%d", laddr, httpPort())
	// glog.Infof("Bringing up GraphQL HTTP API at %s/graphql", addr)
	// glog.Infof("Bringing up GraphQL HTTP admin API at %s/admin", addr)
=======
	introspection := Alpha.Conf.GetBool("graphql_introspection")

	// Global Epoch is a lockless synchronization mechanism for graphql service.
	// It's is just an atomic counter used by the graphql subscription to update its state.
	// It's is used to detect the schema changes and server exit.

	// Implementation for schema change:
	// The global epoch is incremented when there is a schema change.
	// Polling goroutine acquires the current epoch count as a local epoch.
	// The local epoch count is checked against the global epoch,
	// If there is change then we terminate the subscription.

	// Implementation for server exit:
	// The global epoch is set to maxUint64 while exiting the server.
	// By using this information polling goroutine terminates the subscription.
	globalEpoch := uint64(0)
	var mainServer web.IServeGraphQL
	mainServer, adminServer = admin.NewServers(introspection, &globalEpoch, closer)
	http.Handle("/graphql", mainServer.HTTPHandler())
	http.Handle("/admin", allowedMethodsHandler(allowedMethods{
		http.MethodGet:     true,
		http.MethodPost:    true,
		http.MethodOptions: true,
	}, adminAuthHandler(adminServer.HTTPHandler())))

	http.Handle("/admin/schema", adminAuthHandler(http.HandlerFunc(func(w http.ResponseWriter,
		r *http.Request) {
		adminSchemaHandler(w, r, adminServer)
	})))

	http.Handle("/admin/shutdown", allowedMethodsHandler(allowedMethods{http.MethodGet: true},
		adminAuthHandler(http.HandlerFunc(func(w http.ResponseWriter, r *http.Request) {
			shutDownHandler(w, r, adminServer)
		}))))

	http.Handle("/admin/draining", allowedMethodsHandler(allowedMethods{
		http.MethodPut:  true,
		http.MethodPost: true,
	}, adminAuthHandler(http.HandlerFunc(func(w http.ResponseWriter, r *http.Request) {
		drainingHandler(w, r, adminServer)
	}))))

	http.Handle("/admin/export", allowedMethodsHandler(allowedMethods{http.MethodGet: true},
		adminAuthHandler(http.HandlerFunc(func(w http.ResponseWriter, r *http.Request) {
			exportHandler(w, r, adminServer)
		}))))

	http.Handle("/admin/config/lru_mb", allowedMethodsHandler(allowedMethods{
		http.MethodGet: true,
		http.MethodPut: true,
	}, adminAuthHandler(http.HandlerFunc(func(w http.ResponseWriter, r *http.Request) {
		memoryLimitHandler(w, r, adminServer)
	}))))

	addr := fmt.Sprintf("%s:%d", laddr, httpPort())
	glog.Infof("Bringing up GraphQL HTTP API at %s/graphql", addr)
	glog.Infof("Bringing up GraphQL HTTP admin API at %s/admin", addr)
>>>>>>> e4fdecb5

	// Add OpenCensus z-pages.
	zpages.Handle(http.DefaultServeMux, "/z")

	http.HandleFunc("/", homeHandler)
	http.HandleFunc("/ui/keywords", keywordHandler)

	// Initilize the servers.
	var wg sync.WaitGroup
	wg.Add(3)
	go serveGRPC(grpcListener, tlsCfg, &wg)
	go serveHTTP(httpListener, tlsCfg, &wg)

	if Alpha.Conf.GetBool("telemetry") {
		go edgraph.PeriodicallyPostTelemetry()
	}

	go func() {
		defer wg.Done()
		<-worker.ShutdownCh
		atomic.StoreUint64(&globalEpoch, math.MaxUint64)

		// Stops grpc/http servers; Already accepted connections are not closed.
		if err := grpcListener.Close(); err != nil {
			glog.Warningf("Error while closing gRPC listener: %s", err)
		}
		if err := httpListener.Close(); err != nil {
			glog.Warningf("Error while closing HTTP listener: %s", err)
		}
	}()

	glog.Infoln("gRPC server started.  Listening on port", grpcPort())
	glog.Infoln("HTTP server started.  Listening on port", httpPort())
	wg.Wait()
}

func run() {
	var err error
	if Alpha.Conf.GetBool("enable_sentry") {
		x.InitSentry(enc.EeBuild)
		defer x.FlushSentry()
		x.ConfigureSentryScope("alpha")
		x.WrapPanics()
	}
	bindall = Alpha.Conf.GetBool("bindall")

	opts := worker.Options{
		BadgerTables:           Alpha.Conf.GetString("badger.tables"),
		BadgerVlog:             Alpha.Conf.GetString("badger.vlog"),
		BadgerCompressionLevel: Alpha.Conf.GetInt("badger.compression_level"),
		PostingDir:             Alpha.Conf.GetString("postings"),
		WALDir:                 Alpha.Conf.GetString("wal"),

		MutationsMode:  worker.AllowMutations,
		AuthToken:      Alpha.Conf.GetString("auth_token"),
		AllottedMemory: Alpha.Conf.GetFloat64("lru_mb"),
	}

	var kr enc.KeyReader
	if kr, err = enc.NewKeyReader(Alpha.Conf); err != nil {
		glog.Errorf("error: %v", err)
		return
	}
	// kR can be nil for the no-encryption scenario.
	var key x.SensitiveByteSlice
	if kr != nil {
		if key, err = kr.ReadKey(); err != nil {
			glog.Errorf("error: %v", err)
			return
		}
	}

	secretFile := Alpha.Conf.GetString("acl_secret_file")
	if secretFile != "" {
		hmacSecret, err := ioutil.ReadFile(secretFile)
		if err != nil {
			glog.Fatalf("Unable to read HMAC secret from file: %v", secretFile)
		}
		if len(hmacSecret) < 32 {
			glog.Fatalf("The HMAC secret file should contain at least 256 bits (32 ascii chars)")
		}

		opts.HmacSecret = hmacSecret
		opts.AccessJwtTtl = Alpha.Conf.GetDuration("acl_access_ttl")
		opts.RefreshJwtTtl = Alpha.Conf.GetDuration("acl_refresh_ttl")
		opts.AclRefreshInterval = Alpha.Conf.GetDuration("acl_cache_ttl")

		glog.Info("HMAC secret loaded successfully.")
	}

	switch strings.ToLower(Alpha.Conf.GetString("mutations")) {
	case "allow":
		opts.MutationsMode = worker.AllowMutations
	case "disallow":
		opts.MutationsMode = worker.DisallowMutations
	case "strict":
		opts.MutationsMode = worker.StrictMutations
	default:
		glog.Error("--mutations argument must be one of allow, disallow, or strict")
		os.Exit(1)
	}

	worker.SetConfiguration(&opts)

	ips, err := getIPsFromString(Alpha.Conf.GetString("whitelist"))
	x.Check(err)

	abortDur, err := time.ParseDuration(Alpha.Conf.GetString("abort_older_than"))
	x.Check(err)

	x.WorkerConfig = x.WorkerOptions{
		ExportPath:          Alpha.Conf.GetString("export"),
		NumPendingProposals: Alpha.Conf.GetInt("pending_proposals"),
		Tracing:             Alpha.Conf.GetFloat64("trace"),
		MyAddr:              Alpha.Conf.GetString("my"),
		ZeroAddr:            strings.Split(Alpha.Conf.GetString("zero"), ","),
		RaftId:              cast.ToUint64(Alpha.Conf.GetString("idx")),
		WhiteListedIPRanges: ips,
		MaxRetries:          Alpha.Conf.GetInt("max_retries"),
		StrictMutations:     opts.MutationsMode == worker.StrictMutations,
		AclEnabled:          secretFile != "",
		SnapshotAfter:       Alpha.Conf.GetInt("snapshot_after"),
		AbortOlderThan:      abortDur,
		StartTime:           startTime,
		LudicrousMode:       Alpha.Conf.GetBool("ludicrous_mode"),
		EncryptionKey:       key,
	}

	setupCustomTokenizers()
	x.Init()
	x.Config.PortOffset = Alpha.Conf.GetInt("port_offset")
	x.Config.QueryEdgeLimit = cast.ToUint64(Alpha.Conf.GetString("query_edge_limit"))
	x.Config.NormalizeNodeLimit = cast.ToInt(Alpha.Conf.GetString("normalize_node_limit"))
	x.Config.PollInterval = Alpha.Conf.GetDuration("graphql_poll_interval")

	x.PrintVersion()
	glog.Infof("x.Config: %+v", x.Config)
	glog.Infof("x.WorkerConfig: %+v", x.WorkerConfig)
	glog.Infof("worker.Config: %+v", worker.Config)

	worker.InitServerState()

	if Alpha.Conf.GetBool("expose_trace") {
		// TODO: Remove this once we get rid of event logs.
		trace.AuthRequest = func(req *http.Request) (any, sensitive bool) {
			return true, true
		}
	}
	otrace.ApplyConfig(otrace.Config{
		DefaultSampler:             otrace.ProbabilitySampler(x.WorkerConfig.Tracing),
		MaxAnnotationEventsPerSpan: 256,
	})

	// Posting will initialize index which requires schema. Hence, initialize
	// schema before calling posting.Init().
	schema.Init(worker.State.Pstore)
	posting.Init(worker.State.Pstore)
	defer posting.Cleanup()
	worker.Init(worker.State.Pstore)

	// setup shutdown os signal handler
	sdCh := make(chan os.Signal, 3)
	worker.ShutdownCh = make(chan struct{})

	defer func() {
		signal.Stop(sdCh)
		close(sdCh)
	}()
	// sigint : Ctrl-C, sigterm : kill command.
	signal.Notify(sdCh, os.Interrupt, syscall.SIGINT, syscall.SIGTERM)
	go func() {
		var numShutDownSig int
		for range sdCh {
			select {
			case <-worker.ShutdownCh:
			default:
				close(worker.ShutdownCh)
			}
			numShutDownSig++
			glog.Infoln("Caught Ctrl-C. Terminating now (this may take a few seconds)...")
			if numShutDownSig == 3 {
				glog.Infoln("Signaled thrice. Aborting!")
				os.Exit(1)
			}
		}
	}()

	// Setup external communication.
	aclCloser := y.NewCloser(1)
	go func() {
		worker.StartRaftNodes(worker.State.WALstore, bindall)
		// initialization of the admin account can only be done after raft nodes are running
		// and health check passes
		edgraph.ResetAcl()
		edgraph.RefreshAcls(aclCloser)
	}()

	// Graphql subscribes to alpha to get schema updates. We need to close that before we
	// close alpha. This closer is for closing and waiting that subscription.
	adminCloser := y.NewCloser(1)

	setupServer(adminCloser)
	glog.Infoln("GRPC and HTTP stopped.")
	aclCloser.SignalAndWait()
	worker.BlockingStop()
	adminCloser.SignalAndWait()
	glog.Info("Disposing server state.")
	worker.State.Dispose()
	glog.Infoln("Server shutdown. Bye!")
}<|MERGE_RESOLUTION|>--- conflicted
+++ resolved
@@ -41,6 +41,7 @@
 	"github.com/dgraph-io/dgo/v200/protos/api"
 	"github.com/dgraph-io/dgraph/edgraph"
 	"github.com/dgraph-io/dgraph/ee/enc"
+	"github.com/dgraph-io/dgraph/graphql/admin"
 	"github.com/dgraph-io/dgraph/posting"
 	"github.com/dgraph-io/dgraph/schema"
 	"github.com/dgraph-io/dgraph/tok"
@@ -194,14 +195,9 @@
 	// By default Go GRPC traces all requests.
 	grpc.EnableTracing = false
 
-<<<<<<< HEAD
-	// flag.Bool("graphql_introspection", true, "Set to false for no GraphQL schema introspection")
-
-=======
 	flag.Bool("graphql_introspection", true, "Set to false for no GraphQL schema introspection")
 	flag.Bool("ludicrous_mode", false, "Run alpha in ludicrous mode")
 	flag.Duration("graphql_poll_interval", time.Second, "polling interval for graphql subscription.")
->>>>>>> e4fdecb5
 }
 
 func setupCustomTokenizers() {
@@ -459,33 +455,6 @@
 	// TODO: Figure out what this is for?
 	http.HandleFunc("/debug/store", storeStatsHandler)
 
-<<<<<<< HEAD
-	http.HandleFunc("/admin/shutdown", shutDownHandler)
-	http.HandleFunc("/admin/draining", drainingHandler)
-	http.HandleFunc("/admin/export", exportHandler)
-	http.HandleFunc("/admin/config/lru_mb", memoryLimitHandler)
-
-	// introspection := Alpha.Conf.GetBool("graphql_introspection")
-	// mainServer, adminServer := admin.NewServers(introspection)
-	// http.Handle("/graphql", mainServer.HTTPHandler())
-
-	// whitelist := func(h http.Handler) http.Handler {
-	// 	return http.HandlerFunc(func(w http.ResponseWriter, r *http.Request) {
-	// 		if !handlerInit(w, r, map[string]bool{
-	// 			http.MethodPost: true,
-	// 			http.MethodGet:  true,
-	// 		}) {
-	// 			return
-	// 		}
-	// 		h.ServeHTTP(w, r)
-	// 	})
-	// }
-	// http.Handle("/admin", whitelist(adminServer.HTTPHandler()))
-
-	// addr := fmt.Sprintf("%s:%d", laddr, httpPort())
-	// glog.Infof("Bringing up GraphQL HTTP API at %s/graphql", addr)
-	// glog.Infof("Bringing up GraphQL HTTP admin API at %s/admin", addr)
-=======
 	introspection := Alpha.Conf.GetBool("graphql_introspection")
 
 	// Global Epoch is a lockless synchronization mechanism for graphql service.
@@ -543,7 +512,6 @@
 	addr := fmt.Sprintf("%s:%d", laddr, httpPort())
 	glog.Infof("Bringing up GraphQL HTTP API at %s/graphql", addr)
 	glog.Infof("Bringing up GraphQL HTTP admin API at %s/admin", addr)
->>>>>>> e4fdecb5
 
 	// Add OpenCensus z-pages.
 	zpages.Handle(http.DefaultServeMux, "/z")
