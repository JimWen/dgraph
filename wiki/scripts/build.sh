#!/bin/bash
# This script runs in a loop (configurable with LOOP), checks for updates to the
# Hugo docs theme or to the docs on certain branches and rebuilds the public
# folder for them. It has be made more generalized, so that we don't have to
# hardcode versions.

# Warning - Changes should not be made on the server on which this script is running
# becauses this script does git checkout and merge.

set -e

GREEN='\033[32;1m'
RESET='\033[0m'
HOST="${HOST:-https://dgraph.io/docs}"
# Name of output public directory
PUBLIC="${PUBLIC:-public}"
# LOOP true makes this script run in a loop to check for updates
LOOP="${LOOP:-true}"
# Binary of hugo command to run.
HUGO="${HUGO:-hugo}"

# TODO - Maybe get list of released versions from Github API and filter
# those which have docs.

# Place the latest version at the beginning so that version selector can
# append '(latest)' to the version string, followed by the master version,
# and then the older versions in descending order, such that the
# build script can place the artifact in an appropriate location.
VERSIONS_ARRAY=(
<<<<<<< HEAD
	'v1.2.0'
	'master'
=======
	'v20.03.1'
	'master'
	'v20.03.0'
	'v1.2.2'
	'v1.2.1'
	'v1.2.0'
>>>>>>> e4fdecb5
	'v1.1.1'
	'v1.1.0'
	'v1.0.18'
	'v1.0.17'
	'v1.0.16'
	'v1.0.15'
	'v1.0.14'
	'v1.0.13'
	'v1.0.12'
	'v1.0.11'
	'v1.0.10'
	'v1.0.9'
	'v1.0.8'
	'v1.0.7'
	'v1.0.6'
)

joinVersions() {
	versions=$(printf ",%s" "${VERSIONS_ARRAY[@]}")
	echo "${versions:1}"
}

function version { echo "$@" | gawk -F. '{ printf("%03d%03d%03d\n", $1,$2,$3); }'; }

rebuild() {
	echo -e "$(date) $GREEN Updating docs for branch: $1.$RESET"

	# The latest documentation is generated in the root of /public dir
	# Older documentations are generated in their respective `/public/vx.x.x` dirs
	dir=''
	if [[ $2 != "${VERSIONS_ARRAY[0]}" ]]; then
		dir=$2
	fi

	VERSION_STRING=$(joinVersions)
	# In Unix environments, env variables should also be exported to be seen by Hugo
	export CURRENT_BRANCH=${1}
	export CURRENT_VERSION=${2}
	export VERSIONS=${VERSION_STRING}
	export DGRAPH_ENDPOINT=${DGRAPH_ENDPOINT:-"https://play.dgraph.io/query?latency=true"}

	HUGO_TITLE="Dgraph Doc ${2}"\
		VERSIONS=${VERSION_STRING}\
		CURRENT_BRANCH=${1}\
		CURRENT_VERSION=${2} ${HUGO} \
		--destination="${PUBLIC}"/"$dir"\
		--baseURL="$HOST"/"$dir" 1> /dev/null
}

branchUpdated()
{
	local branch="$1"
	git checkout -q "$1"
	UPSTREAM=$(git rev-parse "@{u}")
	LOCAL=$(git rev-parse "@")

	if [ "$LOCAL" != "$UPSTREAM" ] ; then
		git merge -q origin/"$branch"
		return 0
	else
		return 1
	fi
}

publicFolder()
{
	dir=''
	if [[ $1 == "${VERSIONS_ARRAY[0]}" ]]; then
		echo "${PUBLIC}"
	else
		echo "${PUBLIC}/$1"
	fi
}

checkAndUpdate()
{
	local version="$1"
	local branch=""

	if [[ $version == "master" ]]; then
		branch="master"
	else
		branch="release/$version"
	fi

	if branchUpdated "$branch" ; then
		git merge -q origin/"$branch"
		rebuild "$branch" "$version"
	fi

	folder=$(publicFolder "$version")
	if [ "$firstRun" = 1 ] || [ "$themeUpdated" = 0 ] || [ ! -d "$folder" ] ; then
		rebuild "$branch" "$version"
	fi
}


firstRun=1
while true; do
	# Lets move to the docs directory.
	pushd "$(dirname "$0")/.." > /dev/null

	currentBranch=$(git rev-parse --abbrev-ref HEAD)

	# Lets check if the theme was updated.
	pushd themes/hugo-docs > /dev/null
	git remote update > /dev/null
	themeUpdated=1
	if branchUpdated "master" ; then
		echo -e "$(date) $GREEN Theme has been updated. Now will update the docs.$RESET"
		themeUpdated=0
	fi
	popd > /dev/null

	# Now lets check the theme.
	echo -e "$(date)  Starting to check branches."
	git remote update > /dev/null

	for version in "${VERSIONS_ARRAY[@]}"
	do
		checkAndUpdate "$version"
	done

	echo -e "$(date)  Done checking branches.\n"

	git checkout -q "$currentBranch"
	popd > /dev/null

	firstRun=0
        if ! $LOOP; then
            exit
        fi
	sleep 60
done<|MERGE_RESOLUTION|>--- conflicted
+++ resolved
@@ -27,17 +27,12 @@
 # and then the older versions in descending order, such that the
 # build script can place the artifact in an appropriate location.
 VERSIONS_ARRAY=(
-<<<<<<< HEAD
-	'v1.2.0'
-	'master'
-=======
 	'v20.03.1'
 	'master'
 	'v20.03.0'
 	'v1.2.2'
 	'v1.2.1'
 	'v1.2.0'
->>>>>>> e4fdecb5
 	'v1.1.1'
 	'v1.1.0'
 	'v1.0.18'
