+++
date = "2017-03-20T22:25:17+11:00"
title = "Deploy"
+++

This page talks about running Dgraph in various deployment modes, in a distributed fashion and involves
running multiple instances of Dgraph, over multiple servers in a cluster.

{{% notice "tip" %}}
For a single server setup, recommended for new users, please see [Get Started]({{< relref "get-started/index.md" >}}) page.
{{% /notice %}}

## Install Dgraph

### Docker

```sh
docker pull dgraph/dgraph:latest

# You can test that it worked fine, by running:
docker run -it dgraph/dgraph:latest dgraph
```

### Automatic download

Running

```sh
curl https://get.dgraph.io -sSf | bash

# Test that it worked fine, by running:
dgraph
```

would install the `dgraph` binary into your system.

Other instalation options:

> Add `-s --` before the flags.

`-y | --accept-license`: Automatically agree to the terms of the Dgraph Community License (default: "n").

`-s | --systemd`: Automatically create Dgraph's installation as Systemd services (default: "n").

`-v | --version`: Choose Dgraph's version manually (default: The latest stable release, you can do tag combinations e.g v2.0.0-beta1 or -rc1).

>Installing Dgraph and requesting the automatic creation of systemd service. e.g:

```sh
curl https://get.dgraph.io -sSf | bash -s -- --systemd
```

Using Environment variables:

`ACCEPT_LICENSE`: Automatically agree to the terms of the Dgraph Community License (default: "n").

`INSTALL_IN_SYSTEMD`: Automatically create Dgraph's installation as Systemd services (default: "n").

`VERSION`: Choose Dgraph's version manually (default: The latest stable release).

```sh
curl https://get.dgraph.io -sSf | VERSION=v2.0.0-beta1 bash
```

{{% notice "note" %}}
<<<<<<< HEAD
Be aware that using this script will overwrite the installed version and can lead to compatibility problems. For example, if you were using version v1.0.5 and forced the installation of v2.0.0-Beta, the existing data won't be compatible with the new version. The data must be [exported](https://docs.dgraph.io/deploy/#export-database) before running this script and reimported to the new cluster running the updated version.
=======
Be aware that using this script will overwrite the installed version and can lead to compatibility problems. For example, if you were using version v1.0.5 and forced the installation of v2.0.0-Beta, the existing data won't be compatible with the new version. The data must be [exported]({{< relref "deploy/index.md#exporting-database" >}}) before running this script and reimported to the new cluster running the updated version.
>>>>>>> e4fdecb5
{{% /notice %}}

### Manual download [optional]

If you don't want to follow the automatic installation method, you could manually download the appropriate tar for your platform from **[Dgraph releases](https://github.com/dgraph-io/dgraph/releases)**. After downloading the tar for your platform from Github, extract the binary to `/usr/local/bin` like so.

```sh
# For Linux
$ sudo tar -C /usr/local/bin -xzf dgraph-linux-amd64-VERSION.tar.gz

# For Mac
$ sudo tar -C /usr/local/bin -xzf dgraph-darwin-amd64-VERSION.tar.gz

# Test that it worked fine, by running:
dgraph
```

### Building from Source

{{% notice "note" %}}
You can build the Ratel UI from source seperately following its build
[instructions](https://github.com/dgraph-io/ratel/blob/master/INSTRUCTIONS.md).
Ratel UI is distributed via Dgraph releases using any of the download methods
listed above.
{{% /notice %}}

Make sure you have [Go](https://golang.org/dl/) v1.11+ installed.

You'll need the following dependencies to install Dgraph using `make`:
```bash
sudo apt-get update
sudo apt-get install gcc make
```

After installing Go, run
```sh
# This should install dgraph binary in your $GOPATH/bin.

git clone https://github.com/dgraph-io/dgraph.git
cd ./dgraph
make install
```

If you get errors related to `grpc` while building them, your
`go-grpc` version might be outdated. We don't vendor in `go-grpc`(because it
causes issues while using the Go client). Update your `go-grpc` by running.
```sh
go get -u -v google.golang.org/grpc
```

### Config

The full set of dgraph's configuration options (along with brief descriptions)
can be viewed by invoking dgraph with the `--help` flag. For example, to see
the options available for `dgraph alpha`, run `dgraph alpha --help`.

The options can be configured in multiple ways (from highest precedence to
lowest precedence):

- Using command line flags (as described in the help output).

- Using environment variables.

- Using a configuration file.

If no configuration for an option is used, then the default value as described
in the `--help` output applies.

Multiple configuration methods can be used all at the same time. E.g. a core
set of options could be set in a config file, and instance specific options
could be set using environment vars or flags.

The environment variable names mirror the flag names as seen in the `--help`
output. They are the concatenation of `DGRAPH`, the subcommand invoked
(`ALPHA`, `ZERO`, `LIVE`, or `BULK`), and then the name of the flag (in
uppercase). For example, instead of using `dgraph alpha --lru_mb=8096`, you
could use `DGRAPH_ALPHA_LRU_MB=8096 dgraph alpha`.

Configuration file formats supported are JSON, TOML, YAML, HCL, and Java
properties (detected via file extension). The file extensions are .json, .toml,
.yml or .yaml, .hcl, and .properties for each format.

A configuration file can be specified using the `--config` flag, or an
environment variable. E.g. `dgraph zero --config my_config.json` or
`DGRAPH_ZERO_CONFIG=my_config.json dgraph zero`.

The config file structure is just simple key/value pairs (mirroring the flag
names).

Example JSON config file (config.json):

```json
{
  "my": "localhost:7080",
  "zero": "localhost:5080",
  "lru_mb": 4096,
  "postings": "/path/to/p",
  "wal": "/path/to/w"
}
```

Example TOML config file (config.toml):

```toml
my = "localhost:7080"
zero = "localhost:5080"
lru_mb = 4096
postings = "/path/to/p"
wal = "/path/to/w"
```


Example YAML config file (config.yml):

```yaml
my: "localhost:7080"
zero: "localhost:5080"
lru_mb: 4096
postings: "/path/to/p"
wal: "/path/to/w"
```

Example HCL config file (config.hcl):

```hcl
my = "localhost:7080"
zero = "localhost:5080"
lru_mb = 4096
postings = "/path/to/p"
wal = "/path/to/w"
```

Example Java properties config file (config.properties):
```text
my=localhost:7080
zero=localhost:5080
lru_mb=4096
postings=/path/to/p
wal=/path/to/w
```

## Cluster Setup

### Understanding Dgraph cluster

Dgraph is a truly distributed graph database - not a master-slave replication of
universal dataset. It shards by predicate and replicates predicates across the
cluster, queries can be run on any node and joins are handled over the
distributed data.  A query is resolved locally for predicates the node stores,
and via distributed joins for predicates stored on other nodes.

For effectively running a Dgraph cluster, it's important to understand how
sharding, replication and rebalancing works.

**Sharding**

Dgraph colocates data per predicate (* P *, in RDF terminology), thus the
smallest unit of data is one predicate. To shard the graph, one or many
predicates are assigned to a group. Each Alpha node in the cluster serves a
single group. Dgraph Zero assigns a group to each Alpha node.

**Shard rebalancing**

Dgraph Zero tries to rebalance the cluster based on the disk usage in each
group. If Zero detects an imbalance, it would try to move a predicate along with
its indices to a group that has minimum disk usage. This can make the predicate
temporarily read-only. Queries for the predicate will still be serviced, but any
mutations for the predicate will be rejected and should be retried after the
move is finished.

Zero would continuously try to keep the amount of data on each server even,
typically running this check on a 10-min frequency.  Thus, each additional
Dgraph Alpha instance would allow Zero to further split the predicates from
groups and move them to the new node.

**Consistent Replication**

If `--replicas` flag is set to something greater than one, Zero would assign the
same group to multiple nodes. These nodes would then form a Raft group aka
quorum. Every write would be consistently replicated to the quorum. To achieve
consensus, its important that the size of quorum be an odd number. Therefore, we
recommend setting `--replicas` to 1, 3 or 5 (not 2 or 4). This allows 0, 1, or 2
nodes serving the same group to be down, respectively without affecting the
overall health of that group.

## Ports Usage

Dgraph cluster nodes use different ports to communicate over gRPC and HTTP. Users should pay attention while choosing these ports based on their topology and deployment-mode as each port needs different access security rules or firewall.

### Types of ports

- **gRPC-internal:** Port that is used between the cluster nodes for internal communication and message exchange.
- **gRPC-external:** Port that is used by Dgraph clients, Dgraph Live Loader , and Dgraph Bulk loader to access APIs over gRPC.
- **http-external:** Port that is used by clients to access APIs over HTTP and other monitoring & administrative tasks.

### Ports used by different nodes

 Dgraph Node Type |     gRPC-internal     | gRPC-external | HTTP-external
------------------|-----------------------|---------------|---------------
       zero       |      5080<sup>1</sup> | --Not Used--  |  6080<sup>2</sup>
       alpha      |      7080             |     9080      |  8080
       ratel      |  --Not Used--         | --Not Used--  |  8000
<<<<<<< HEAD


<sup>1</sup>: Dgraph Zero's gRPC-internal port is used for internal communication within the cluster. It's also needed for the [fast data loading]({{< relref "#fast-data-loading" >}}) tools Dgraph Live Loader and Dgraph Bulk Loader.

<sup>2</sup>: Dgraph Zero's HTTP-external port is used for [admin]({{< relref "#more-about-dgraph-zero" >}}) operations. Access to it is not required by clients.

Users have to modify security rules or open firewall ports depending up on their underlying network to allow communication between cluster nodes and between the Dgraph instances themselves and between Dgraph and a client. A general rule is to make *-external (gRPC/HTTP) ports wide open to clients and gRPC-internal ports open within the cluster nodes.
=======

>>>>>>> e4fdecb5

<sup>1</sup>: Dgraph Zero's gRPC-internal port is used for internal communication within the cluster. It's also needed for the [fast data loading]({{< relref "#fast-data-loading" >}}) tools Dgraph Live Loader and Dgraph Bulk Loader.

<sup>2</sup>: Dgraph Zero's HTTP-external port is used for [admin]({{< relref "#more-about-dgraph-zero" >}}) operations. Access to it is not required by clients.

Users have to modify security rules or open firewall ports depending up on their underlying network to allow communication between cluster nodes and between the Dgraph instances themselves and between Dgraph and a client. A general rule is to make *-external (gRPC/HTTP) ports wide open to clients and gRPC-internal ports open within the cluster nodes.

<<<<<<< HEAD
=======
**Ratel UI** accesses Dgraph Alpha on the HTTP-external port (default localhost:8080) and can be configured to talk to remote Dgraph cluster. This way you can run Ratel on your local machine and point to a remote cluster. But if you are deploying Ratel along with Dgraph cluster, then you may have to expose 8000 to the public.

**Port Offset** To make it easier for user to setup the cluster, Dgraph defaults the ports used by Dgraph nodes and let user to provide an offset  (through command option `--port_offset`) to define actual ports used by the node. Offset can also be used when starting multiple zero nodes in a HA setup.

For example, when a user runs a Dgraph Alpha by setting `--port_offset 2`, then the Alpha node binds to 7082 (gRPC-internal), 8082 (HTTP-external) & 9082 (gRPC-external) respectively.

**Ratel UI** by default listens on port 8000. You can use the `-port` flag to configure to listen on any other port.

>>>>>>> e4fdecb5
### HA Cluster Setup

In a high-availability setup, we need to run 3 or 5 replicas for Zero, and similarly, 3 or 5 replicas for Alpha.
{{% notice "note" %}}
If number of replicas is 2K + 1, up to **K servers** can be down without any impact on reads or writes.

Avoid keeping replicas to 2K (even number). If K servers go down, this would block reads and writes, due to lack of consensus.
{{% /notice %}}

**Dgraph Zero**
Run three Zero instances, assigning a unique ID(Integer) to each via `--idx` flag, and
passing the address of any healthy Zero instance via `--peer` flag.

To run three replicas for the alphas, set `--replicas=3`. Every time a new
Dgraph Alpha is added, Zero would check the existing groups and assign them to
one, which doesn't have three replicas.

**Dgraph Alpha**
Run as many Dgraph Alphas as you want. You can manually set `--idx` flag, or you
can leave that flag empty, and Zero would auto-assign an id to the Alpha. This
id would get persisted in the write-ahead log, so be careful not to delete it.

The new Alphas will automatically detect each other by communicating with
Dgraph zero and establish connections to each other. You can provide a list of
zero addresses to alpha using the `--zero` flag. Alpha will try to connect to
one of the zeros starting from the first zero address in the list. For example:
`--zero=zero1,zero2,zero3` where zero1 is the `host:port` of a zero instance.

Typically, Zero would first attempt to replicate a group, by assigning a new
Dgraph alpha to run the same group as assigned to another. Once the group has
been replicated as per the `--replicas` flag, Zero would create a new group.

Over time, the data would be evenly split across all the groups. So, it's
important to ensure that the number of Dgraph alphas is a multiple of the
replication setting. For e.g., if you set `--replicas=3` in Zero, then run three
Dgraph alphas for no sharding, but 3x replication. Run six Dgraph alphas, for
sharding the data into two groups, with 3x replication.

## Single Host Setup

### Run directly on the host

**Run dgraph zero**

```sh
dgraph zero --my=IPADDR:5080
```
The `--my` flag is the connection that Dgraph alphas would dial to talk to
zero. So, the port `5080` and the IP address must be visible to all the Dgraph alphas.

For all other various flags, run `dgraph zero --help`.

**Run dgraph alpha**

```sh
dgraph alpha --lru_mb=<typically one-third the RAM> --my=IPADDR:7080 --zero=localhost:5080
dgraph alpha --lru_mb=<typically one-third the RAM> --my=IPADDR:7081 --zero=localhost:5080 -o=1
```

Notice the use of `-o` for the second Alpha to add offset to the default ports used. Zero automatically assigns an unique ID to each Alpha, which is persisted in the write ahead log (wal) directory, users can specify the index using `--idx` option. Dgraph Alphas use two directories to persist data and
wal logs, and these directories must be different for each Alpha if they are running on the same host. You can use `-p` and `-w` to change the location of the data and WAL directories. For all other flags, run

`dgraph alpha --help`.

**Run dgraph UI**

```sh
dgraph-ratel
```

### Run using Docker

Dgraph cluster can be setup running as containers on a single host. First, you'd want to figure out the host IP address. You can typically do that via

```sh
ip addr  # On Arch Linux
ifconfig # On Ubuntu/Mac
```
We'll refer to the host IP address via `HOSTIPADDR`.

**Create Docker network**

```sh
docker network create dgraph_default
```

**Run dgraph zero**

```sh
mkdir ~/zero # Or any other directory where data should be stored.

docker run -it -p 5080:5080 --network dgraph_default -p 6080:6080 -v ~/zero:/dgraph dgraph/dgraph:latest dgraph zero --my=HOSTIPADDR:5080
```

**Run dgraph alpha**
```sh
mkdir ~/server1 # Or any other directory where data should be stored.

docker run -it -p 7080:7080 --network dgraph_default -p 8080:8080 -p 9080:9080 -v ~/server1:/dgraph dgraph/dgraph:latest dgraph alpha --lru_mb=<typically one-third the RAM> --zero=HOSTIPADDR:5080 --my=HOSTIPADDR:7080
```
```sh
mkdir ~/server2 # Or any other directory where data should be stored.

docker run -it -p 7081:7081 --network dgraph_default -p 8081:8081 -p 9081:9081 -v ~/server2:/dgraph dgraph/dgraph:latest dgraph alpha --lru_mb=<typically one-third the RAM> --zero=HOSTIPADDR:5080 --my=HOSTIPADDR:7081  -o=1
```
Notice the use of -o for server2 to override the default ports for server2.

**Run dgraph UI**
```sh
docker run -it -p 8000:8000 --network dgraph_default dgraph/dgraph:latest dgraph-ratel
```

### Run using Docker Compose (On single AWS instance)

We will use [Docker Machine](https://docs.docker.com/machine/overview/). It is a tool that lets you install Docker Engine on virtual machines and easily deploy applications.

* [Install Docker Machine](https://docs.docker.com/machine/install-machine/) on your machine.

{{% notice "note" %}}These instructions are for running Dgraph Alpha without TLS config.
Instructions for running with TLS refer [TLS instructions](#tls-configuration).{{% /notice %}}

Here we'll go through an example of deploying Dgraph Zero, Alpha and Ratel on an AWS instance.

* Make sure you have Docker Machine installed by following [instructions](https://docs.docker.com/machine/install-machine/), provisioning an instance on AWS is just one step away. You'll have to [configure your AWS credentials](http://docs.aws.amazon.com/sdk-for-java/v1/developer-guide/setup-credentials.html) for programmatic access to the Amazon API.

* Create a new docker machine.

```sh
docker-machine create --driver amazonec2 aws01
```

Your output should look like

```sh
Running pre-create checks...
Creating machine...
(aws01) Launching instance...
...
...
Docker is up and running!
To see how to connect your Docker Client to the Docker Engine running on this virtual machine, run: docker-machine env aws01
```

The command would provision a `t2-micro` instance with a security group called `docker-machine`
(allowing inbound access on 2376 and 22). You can either edit the security group to allow inbound access to '5080`, `8080`, `9080` (default ports for Dgraph Zero & Alpha) or you can provide your own security
group which allows inbound access on port 22, 2376 (required by Docker Machine), 5080, 8080 and 9080. Remember port *5080* is only required if you are running Dgraph Live Loader or Dgraph Bulk Loader from outside.

[Here](https://docs.docker.com/machine/drivers/aws/#options) is a list of full options for the `amazonec2` driver which allows you choose the instance type, security group, AMI among many other things.

{{% notice "tip" %}}Docker machine supports [other drivers](https://docs.docker.com/machine/drivers/gce/) like GCE, Azure etc.{{% /notice %}}

* Install and run Dgraph using docker-compose

Docker Compose is a tool for running multi-container Docker applications. You can follow the
instructions [here](https://docs.docker.com/compose/install/) to install it.

Run the command below to download the `docker-compose.yml` file on your machine.

```sh
wget https://github.com/dgraph-io/dgraph/raw/master/contrib/config/docker/docker-compose.yml
```

{{% notice "note" %}}The config mounts `/data`(you could mount something else) on the instance to `/dgraph` within the
container for persistence.{{% /notice %}}

* Connect to the Docker Engine running on the machine.

Running `docker-machine env aws01` tells us to run the command below to configure
our shell.
```
eval $(docker-machine env aws01)
```
This configures our Docker client to talk to the Docker engine running on the AWS Machine.

Finally run the command below to start the Zero and Alpha.
```
docker-compose up -d
```
This would start 3 Docker containers running Dgraph Zero, Alpha and Ratel on the same machine. Docker would restart the containers in case there is any error.
You can look at the logs using `docker-compose logs`.

## Multi Host Setup

### Using Docker Swarm

#### Cluster Setup Using Docker Swarm

{{% notice "note" %}}These instructions are for running Dgraph Alpha without TLS config.
Instructions for running with TLS refer [TLS instructions](#tls-configuration).{{% /notice %}}

Here we'll go through an example of deploying 3 Dgraph Alpha nodes and 1 Zero on three different AWS instances using Docker Swarm with a replication factor of 3.

* Make sure you have Docker Machine installed by following [instructions](https://docs.docker.com/machine/install-machine/).

```sh
docker-machine --version
```

* Create 3 instances on AWS and [install Docker Engine](https://docs.docker.com/engine/installation/) on them. This can be done manually or by using `docker-machine`.
You'll have to [configure your AWS credentials](http://docs.aws.amazon.com/sdk-for-java/v1/developer-guide/setup-credentials.html) to create the instances using Docker Machine.

Considering that you have AWS credentials setup, you can use the below commands to start 3 AWS
`t2-medium` instances with Docker Engine installed on them.

```sh
docker-machine create --driver amazonec2 --amazonec2-instance-type t2.medium aws01
docker-machine create --driver amazonec2 --amazonec2-instance-type t2.medium aws02
docker-machine create --driver amazonec2 --amazonec2-instance-type t2.medium aws03
```

Your output should look like

```sh
Running pre-create checks...
Creating machine...
(aws01) Launching instance...
...
...
Docker is up and running!
To see how to connect your Docker Client to the Docker Engine running on this virtual machine, run: docker-machine env aws01
```

The command would provision a `t2-medium` instance with a security group called `docker-machine`
(allowing inbound access on 2376 and 22).

You would need to edit the `docker-machine` security group to open inbound traffic on the following ports.

1. Allow all inbound traffic on all ports with Source being `docker-machine`
   security ports so that Docker related communication can happen easily.

2. Also open inbound TCP traffic on the following ports required by Dgraph:
   `5080`, `6080`, `8000`, `808[0-2]`, `908[0-2]`. Remember port *5080* is only
   required if you are running Dgraph Live Loader or Dgraph Bulk Loader from
   outside. You need to open `7080` to enable Alpha-to-Alpha communication in
   case you have not opened all ports in #1.

If you are on AWS, below is the security group (**docker-machine**) after
necessary changes.

{{% load-img "/images/aws.png" "AWS Security Group" %}}

[Here](https://docs.docker.com/machine/drivers/aws/#options) is a list of full options for the `amazonec2` driver which allows you choose the
instance type, security group, AMI among many other
things.

{{% notice "tip" %}}Docker machine supports [other drivers](https://docs.docker.com/machine/drivers/gce/) like GCE, Azure etc.{{% /notice %}}

Running `docker-machine ls` shows all the AWS EC2 instances that we started.
```sh
➜  ~ docker-machine ls
NAME    ACTIVE   DRIVER       STATE     URL                         SWARM   DOCKER        ERRORS
aws01   -        amazonec2    Running   tcp://34.200.239.30:2376            v17.11.0-ce
aws02   -        amazonec2    Running   tcp://54.236.58.120:2376            v17.11.0-ce
aws03   -        amazonec2    Running   tcp://34.201.22.2:2376              v17.11.0-ce
```

* Start the Swarm

Docker Swarm has manager and worker nodes. Swarm can be started and updated on manager nodes. We
   will setup `aws01` as swarm manager. You can first run the following commands to initialize the
   swarm.

We are going to use the internal IP address given by AWS. Run the following command to get the
internal IP for `aws01`. Lets assume `172.31.64.18` is the internal IP in this case.
```
docker-machine ssh aws01 ifconfig eth0
```

Now that we have the internal IP, let's initiate the Swarm.

```sh
# This configures our Docker client to talk to the Docker engine running on the aws01 host.
eval $(docker-machine env aws01)
docker swarm init --advertise-addr 172.31.64.18
```

Output:
```
Swarm initialized: current node (w9mpjhuju7nyewmg8043ypctf) is now a manager.

To add a worker to this swarm, run the following command:

    docker swarm join \
    --token SWMTKN-1-1y7lba98i5jv9oscf10sscbvkmttccdqtkxg478g3qahy8dqvg-5r5cbsntc1aamsw3s4h3thvgk \
    172.31.64.18:2377

To add a manager to this swarm, run 'docker swarm join-token manager' and follow the instructions.
```

Now we will make other nodes join the swarm.

```sh
eval $(docker-machine env aws02)
docker swarm join \
    --token SWMTKN-1-1y7lba98i5jv9oscf10sscbvkmttccdqtkxg478g3qahy8dqvg-5r5cbsntc1aamsw3s4h3thvgk \
    172.31.64.18:2377
```

Output:
```
This node joined a swarm as a worker.
```

Similarly, aws03
```sh
eval $(docker-machine env aws03)
docker swarm join \
    --token SWMTKN-1-1y7lba98i5jv9oscf10sscbvkmttccdqtkxg478g3qahy8dqvg-5r5cbsntc1aamsw3s4h3thvgk \
    172.31.64.18:2377
```

On the Swarm manager `aws01`, verify that your swarm is running.
```sh
docker node ls
```

Output:

```
ID                            HOSTNAME            STATUS              AVAILABILITY        MANAGER STATUS
ghzapjsto20c6d6l3n0m91zev     aws02               Ready               Active
rb39d5lgv66it1yi4rto0gn6a     aws03               Ready               Active
waqdyimp8llvca9i09k4202x5 *   aws01               Ready               Active              Leader
```

* Start the Dgraph cluster

Run the command below to download the `docker-compose-multi.yml` file on your machine.

```sh
wget https://github.com/dgraph-io/dgraph/raw/master/contrib/config/docker/docker-compose-multi.yml
```

Run the following command on the Swarm leader to deploy the Dgraph Cluster.

```sh
eval $(docker-machine env aws01)
docker stack deploy -c docker-compose-multi.yml dgraph
```

This should run three Dgraph Alpha services (one on each VM because of the
constraint we have), one Dgraph Zero service on aws01 and one Dgraph Ratel.

These placement constraints (as seen in the compose file) are important so that
in case of restarting any containers, swarm places the respective Dgraph Alpha
or Zero containers on the same hosts to re-use the volumes. Also, if you are
running fewer than three hosts, make sure you use either different volumes or
run Dgraph Alpha with `-p p1 -w w1` options.

{{% notice "note" %}}

1. This setup would create and use a local volume called `dgraph_data-volume` on
   the instances. If you plan to replace instances, you should use remote
   storage like
   [cloudstore](https://docs.docker.com/docker-for-aws/persistent-data-volumes)
   instead of local disk. {{% /notice %}}

You can verify that all services were created successfully by running:

```sh
docker service ls
```

Output:

```
ID                NAME               MODE            REPLICAS      IMAGE                     PORTS
vp5bpwzwawoe      dgraph_ratel       replicated      1/1           dgraph/dgraph:latest      *:8000->8000/tcp
69oge03y0koz      dgraph_alpha2      replicated      1/1           dgraph/dgraph:latest      *:8081->8081/tcp,*:9081->9081/tcp
kq5yks92mnk6      dgraph_alpha3      replicated      1/1           dgraph/dgraph:latest      *:8082->8082/tcp,*:9082->9082/tcp
uild5cqp44dz      dgraph_zero        replicated      1/1           dgraph/dgraph:latest      *:5080->5080/tcp,*:6080->6080/tcp
v9jlw00iz2gg      dgraph_alpha1      replicated      1/1           dgraph/dgraph:latest      *:8080->8080/tcp,*:9080->9080/tcp
```

To stop the cluster run:

```sh
docker stack rm dgraph
```

### HA Cluster setup using Docker Swarm

Here is a sample swarm config for running 6 Dgraph Alpha nodes and 3 Zero nodes on 6 different
ec2 instances. Setup should be similar to [Cluster setup using Docker Swarm]({{< relref "#cluster-setup-using-docker-swarm" >}}) apart from a couple of differences. This setup would ensure replication with sharding of data. The file assumes that there are six hosts available as docker-machines. Also if you are running on fewer than six hosts, make sure you use either different volumes or run Dgraph Alpha with `-p p1 -w w1` options.

You would need to edit the `docker-machine` security group to open inbound traffic on the following ports.

1. Allow all inbound traffic on all ports with Source being `docker-machine` security ports so that
   docker related communication can happen easily.

2. Also open inbound TCP traffic on the following ports required by Dgraph: `5080`, `8000`, `808[0-5]`, `908[0-5]`. Remember port *5080* is only required if you are running Dgraph Live Loader or Dgraph Bulk Loader from outside. You need to open `7080` to enable Alpha-to-Alpha communication in case you have not opened all ports in #1.

If you are on AWS, below is the security group (**docker-machine**) after necessary changes.

{{% load-img "/images/aws.png" "AWS Security Group" %}}

Run the command below to download the `docker-compose-ha.yml` file on your machine.

```sh
wget https://github.com/dgraph-io/dgraph/raw/master/contrib/config/docker/docker-compose-ha.yml
```

Run the following command on the Swarm leader to deploy the Dgraph Cluster.

```sh
eval $(docker-machine env aws01)
docker stack deploy -c docker-compose-ha.yml dgraph
```

You can verify that all services were created successfully by running:

```sh
docker service ls
<<<<<<< HEAD
```

Output:
```
ID                NAME               MODE            REPLICAS      IMAGE                     PORTS
qck6v1lacvtu      dgraph_alpha1      replicated      1/1           dgraph/dgraph:latest      *:8080->8080/tcp, *:9080->9080/tcp
i3iq5mwhxy8a      dgraph_alpha2      replicated      1/1           dgraph/dgraph:latest      *:8081->8081/tcp, *:9081->9081/tcp
2ggma86bw7h7      dgraph_alpha3      replicated      1/1           dgraph/dgraph:latest      *:8082->8082/tcp, *:9082->9082/tcp
wgn5adzk67n4      dgraph_alpha4      replicated      1/1           dgraph/dgraph:latest      *:8083->8083/tcp, *:9083->9083/tcp
uzviqxv9fp2a      dgraph_alpha5      replicated      1/1           dgraph/dgraph:latest      *:8084->8084/tcp, *:9084->9084/tcp
nl1j457ko54g      dgraph_alpha6      replicated      1/1           dgraph/dgraph:latest      *:8085->8085/tcp, *:9085->9085/tcp
s11bwr4a6371      dgraph_ratel       replicated      1/1           dgraph/dgraph:latest      *:8000->8000/tcp
vchibvpquaes      dgraph_zero1       replicated      1/1           dgraph/dgraph:latest      *:5080->5080/tcp, *:6080->6080/tcp
199rezd7pw7c      dgraph_zero2       replicated      1/1           dgraph/dgraph:latest      *:5081->5081/tcp, *:6081->6081/tcp
yb8ella56oxt      dgraph_zero3       replicated      1/1           dgraph/dgraph:latest      *:5082->5082/tcp, *:6082->6082/tcp
```

To stop the cluster run:

```sh
docker stack rm dgraph
```

=======
```

Output:
```
ID                NAME               MODE            REPLICAS      IMAGE                     PORTS
qck6v1lacvtu      dgraph_alpha1      replicated      1/1           dgraph/dgraph:latest      *:8080->8080/tcp, *:9080->9080/tcp
i3iq5mwhxy8a      dgraph_alpha2      replicated      1/1           dgraph/dgraph:latest      *:8081->8081/tcp, *:9081->9081/tcp
2ggma86bw7h7      dgraph_alpha3      replicated      1/1           dgraph/dgraph:latest      *:8082->8082/tcp, *:9082->9082/tcp
wgn5adzk67n4      dgraph_alpha4      replicated      1/1           dgraph/dgraph:latest      *:8083->8083/tcp, *:9083->9083/tcp
uzviqxv9fp2a      dgraph_alpha5      replicated      1/1           dgraph/dgraph:latest      *:8084->8084/tcp, *:9084->9084/tcp
nl1j457ko54g      dgraph_alpha6      replicated      1/1           dgraph/dgraph:latest      *:8085->8085/tcp, *:9085->9085/tcp
s11bwr4a6371      dgraph_ratel       replicated      1/1           dgraph/dgraph:latest      *:8000->8000/tcp
vchibvpquaes      dgraph_zero1       replicated      1/1           dgraph/dgraph:latest      *:5080->5080/tcp, *:6080->6080/tcp
199rezd7pw7c      dgraph_zero2       replicated      1/1           dgraph/dgraph:latest      *:5081->5081/tcp, *:6081->6081/tcp
yb8ella56oxt      dgraph_zero3       replicated      1/1           dgraph/dgraph:latest      *:5082->5082/tcp, *:6082->6082/tcp
```

To stop the cluster run:

```sh
docker stack rm dgraph
```

>>>>>>> e4fdecb5
{{% notice "note" %}}
1. This setup assumes that you are using 6 hosts, but if you are running fewer than 6 hosts then you have to either use different volumes between Dgraph alphas or use `-p` & `-w` to configure data directories.
2. This setup would create and use a local volume called `dgraph_data-volume` on the instances. If you plan to replace instances, you should use remote storage like [cloudstore](https://docs.docker.com/docker-for-aws/persistent-data-volumes) instead of local disk. {{% /notice %}}

## Using Kubernetes

The following section covers running Dgraph with Kubernetes v1.8.4.

{{% notice "note" %}}These instructions are for running Dgraph Alpha without TLS config.
Instructions for running with TLS refer [TLS instructions](#tls-configuration).{{% /notice %}}

* Install [kubectl](https://kubernetes.io/docs/tasks/tools/install-kubectl/) which is used to deploy
  and manage applications on kubernetes.
* Get the kubernetes cluster up and running on a cloud provider of your choice. You can use [kops](https://github.com/kubernetes/kops/blob/master/docs/aws.md) to set it up on AWS. Kops does auto-scaling by default on AWS and creates the volumes and instances for you.

Verify that you have your cluster up and running using `kubectl get nodes`. If you used `kops` with
the default options, you should have a master and two worker nodes ready.

```sh
➜  kubernetes git:(master) ✗ kubectl get nodes
NAME                                          STATUS    ROLES     AGE       VERSION
ip-172-20-42-118.us-west-2.compute.internal   Ready     node      1h        v1.8.4
ip-172-20-61-179.us-west-2.compute.internal   Ready     master    2h        v1.8.4
ip-172-20-61-73.us-west-2.compute.internal    Ready     node      2h        v1.8.4
```

### Single Server

Once your Kubernetes cluster is up, you can use [dgraph-single.yaml](https://github.com/dgraph-io/dgraph/blob/master/contrib/config/kubernetes/dgraph-single/dgraph-single.yaml) to start a Zero and Alpha.

* From your machine, run the following command to start a StatefulSet that
  creates a Pod with Zero and Alpha running in it.

```sh
kubectl create -f https://raw.githubusercontent.com/dgraph-io/dgraph/master/contrib/config/kubernetes/dgraph-single/dgraph-single.yaml
```

Output:
```
service "dgraph-public" created
statefulset "dgraph" created
```

* Confirm that the pod was created successfully.

```sh
kubectl get pods
```

Output:
```
NAME       READY     STATUS    RESTARTS   AGE
dgraph-0   3/3       Running   0          1m
```

{{% notice "tip" %}}
You can check the logs for the containers in the pod using
`kubectl logs -f dgraph-0 <container_name>`. For example, try
`kubectl logs -f dgraph-0 alpha` for server logs.
{{% /notice %}}

* Test the setup

Port forward from your local machine to the pod

```sh
kubectl port-forward dgraph-0 8080
kubectl port-forward dgraph-0 8000
```

Go to `http://localhost:8000` and verify Dgraph is working as expected.

{{% notice "note" %}} You can also access the service on its External IP address.{{% /notice %}}


* Stop the cluster

Delete all the resources

```sh
kubectl delete pods,statefulsets,services,persistentvolumeclaims,persistentvolumes -l app=dgraph
```

Stop the cluster. If you used `kops` you can run the following command.

```sh
kops delete cluster ${NAME} --yes
```

### HA Cluster Setup Using Kubernetes

This setup allows you to run 3 Dgraph Alphas and 3 Dgraph Zeros. We start Zero with `--replicas
3` flag, so all data would be replicated on 3 Alphas and form 1 alpha group.

{{% notice "note" %}} Ideally you should have at least three worker nodes as part of your Kubernetes
cluster so that each Dgraph Alpha runs on a separate node.{{% /notice %}}

* Check the nodes that are part of the Kubernetes cluster.

```sh
kubectl get nodes
```

Output:
```sh
NAME                                          STATUS    ROLES     AGE       VERSION
ip-172-20-34-90.us-west-2.compute.internal    Ready     master    6m        v1.8.4
ip-172-20-51-1.us-west-2.compute.internal     Ready     node      4m        v1.8.4
ip-172-20-59-116.us-west-2.compute.internal   Ready     node      4m        v1.8.4
ip-172-20-61-88.us-west-2.compute.internal    Ready     node      5m        v1.8.4
```

Once your Kubernetes cluster is up, you can use [dgraph-ha.yaml](https://github.com/dgraph-io/dgraph/blob/master/contrib/config/kubernetes/dgraph-ha/dgraph-ha.yaml) to start the cluster.

* From your machine, run the following command to start the cluster.

```sh
kubectl create -f https://raw.githubusercontent.com/dgraph-io/dgraph/master/contrib/config/kubernetes/dgraph-ha/dgraph-ha.yaml
```

Output:
```sh
service "dgraph-zero-public" created
service "dgraph-alpha-public" created
service "dgraph-alpha-0-http-public" created
service "dgraph-ratel-public" created
service "dgraph-zero" created
service "dgraph-alpha" created
statefulset "dgraph-zero" created
statefulset "dgraph-alpha" created
deployment "dgraph-ratel" created
```

* Confirm that the pods were created successfully.

```sh
kubectl get pods
```

Output:
```sh
NAME                   READY     STATUS    RESTARTS   AGE
dgraph-ratel-<pod-id>  1/1       Running   0          9s
dgraph-alpha-0         1/1       Running   0          2m
dgraph-alpha-1         1/1       Running   0          2m
dgraph-alpha-2         1/1       Running   0          2m
dgraph-zero-0          1/1       Running   0          2m
dgraph-zero-1          1/1       Running   0          2m
dgraph-zero-2          1/1       Running   0          2m

```

{{% notice "tip" %}}You can check the logs for the containers in the pod using `kubectl logs -f dgraph-alpha-0` and `kubectl logs -f dgraph-zero-0`.{{% /notice %}}

* Test the setup

Port forward from your local machine to the pod

```sh
kubectl port-forward dgraph-alpha-0 8080
kubectl port-forward dgraph-ratel-<pod-id> 8000
```

Go to `http://localhost:8000` and verify Dgraph is working as expected.

{{% notice "note" %}} You can also access the service on its External IP address.{{% /notice %}}


* Stop the cluster

Delete all the resources

```sh
kubectl delete pods,statefulsets,services,persistentvolumeclaims,persistentvolumes -l app=dgraph-zero
kubectl delete pods,statefulsets,services,persistentvolumeclaims,persistentvolumes -l app=dgraph-alpha
kubectl delete pods,replicasets,services,persistentvolumeclaims,persistentvolumes -l app=dgraph-ratel
```

Stop the cluster. If you used `kops` you can run the following command.

```sh
kops delete cluster ${NAME} --yes
```

### Using Helm Chart

Once your Kubernetes cluster is up, you can make use of the Helm chart present
[in our official helm repository here](https://github.com/dgraph-io/charts/) to bring
up a Dgraph cluster.

{{% notice "note" %}}The instructions below are for Helm versions >= 3.x.{{% /notice %}}

#### Installing the Chart

To add the Dgraph helm repository:

```sh
helm repo add dgraph https://charts.dgraph.io
```

To install the chart with the release name `my-release`:

```sh
helm install my-release dgraph/dgraph
```

The above command will install the latest available dgraph docker image. In order to install the older versions:

```sh
helm install my-release dgraph/dgraph --set image.tag="v1.1.0"
```

By default zero and alpha services are exposed only within the kubernetes cluster as
kubernetes service type "ClusterIP". In order to expose the alpha service publicly
you can use kubernetes service type "LoadBalancer":

```sh
helm install my-release dgraph/dgraph --set alpha.service.type="LoadBalancer"
```

Similarly, you can expose alpha and ratel service to the internet as follows:

```sh
helm install my-release dgraph/dgraph --set alpha.service.type="LoadBalancer" --set ratel.service.type="LoadBalancer"
```

#### Deleting the Charts

Delete the Helm deployment as normal

```sh
helm delete my-release
```
Deletion of the StatefulSet doesn't cascade to deleting associated PVCs. To delete them:

```sh
kubectl delete pvc -l release=my-release,chart=dgraph
```

#### Configuration

The following table lists the configurable parameters of the dgraph chart and their default values.

|              Parameter               |                             Description                             |                       Default                       |
| ------------------------------------ | ------------------------------------------------------------------- | --------------------------------------------------- |
| `image.registry`                     | Container registry name                                             | `docker.io`                                         |
| `image.repository`                   | Container image name                                                | `dgraph/dgraph`                                     |
| `image.tag`                          | Container image tag                                                 | `latest`                                            |
| `image.pullPolicy`                   | Container pull policy                                               | `Always`                                            |
| `zero.name`                          | Zero component name                                                 | `zero`                                              |
| `zero.updateStrategy`                | Strategy for upgrading zero nodes                                   | `RollingUpdate`                                     |
| `zero.monitorLabel`                  | Monitor label for zero, used by prometheus.                         | `zero-dgraph-io`                                    |
| `zero.rollingUpdatePartition`        | Partition update strategy                                           | `nil`                                               |
| `zero.podManagementPolicy`           | Pod management policy for zero nodes                                | `OrderedReady`                                      |
| `zero.replicaCount`                  | Number of zero nodes                                                | `3`                                                 |
| `zero.shardReplicaCount`             | Max number of replicas per data shard                               | `5`                                                 |
| `zero.terminationGracePeriodSeconds` | Zero server pod termination grace period                            | `60`                                                |
| `zero.antiAffinity`                  | Zero anti-affinity policy                                           | `soft`                                              |
| `zero.podAntiAffinitytopologyKey`    | Anti affinity topology key for zero nodes                           | `kubernetes.io/hostname`                            |
| `zero.nodeAffinity`                  | Zero node affinity policy                                           | `{}`                                                |
| `zero.service.type`                  | Zero node service type                                              | `ClusterIP`                                         |
| `zero.securityContext.enabled`       | Security context for zero nodes enabled                             | `false`                                             |
| `zero.securityContext.fsGroup`       | Group id of the zero container                                      | `1001`                                              |
| `zero.securityContext.runAsUser`     | User ID for the zero container                                      | `1001`                                              |
| `zero.persistence.enabled`           | Enable persistence for zero using PVC                               | `true`                                              |
| `zero.persistence.storageClass`      | PVC Storage Class for zero volume                                   | `nil`                                               |
| `zero.persistence.accessModes`       | PVC Access Mode for zero volume                                     | `ReadWriteOnce`                                     |
| `zero.persistence.size`              | PVC Storage Request for zero volume                                 | `8Gi`                                               |
| `zero.nodeSelector`                  | Node labels for zero pod assignment                                 | `{}`                                                |
| `zero.tolerations`                   | Zero tolerations                                                    | `[]`                                                |
| `zero.resources`                     | Zero node resources requests & limits                               | `{}`                                                |
| `zero.livenessProbe`                 | Zero liveness probes                                                | `See values.yaml for defaults`                      |
| `zero.readinessProbe`                | Zero readiness probes                                               | `See values.yaml for defaults`                      |
| `alpha.name`                         | Alpha component name                                                | `alpha`                                             |
| `alpha.updateStrategy`               | Strategy for upgrading alpha nodes                                  | `RollingUpdate`                                     |
| `alpha.monitorLabel`                 | Monitor label for alpha, used by prometheus.                        | `alpha-dgraph-io`                                   |
| `alpha.rollingUpdatePartition`       | Partition update strategy                                           | `nil`                                               |
| `alpha.podManagementPolicy`          | Pod management policy for alpha nodes                               | `OrderedReady`                                      |
| `alpha.replicaCount`                 | Number of alpha nodes                                               | `3`                                                 |
| `alpha.terminationGracePeriodSeconds`| Alpha server pod termination grace period                           | `60`                                                |
| `alpha.antiAffinity`                 | Alpha anti-affinity policy                                          | `soft`                                              |
| `alpha.podAntiAffinitytopologyKey`   | Anti affinity topology key for zero nodes                           | `kubernetes.io/hostname`                            |
| `alpha.nodeAffinity`                 | Alpha node affinity policy                                          | `{}`                                                |
| `alpha.service.type`                 | Alpha node service type                                             | `ClusterIP`                                         |
| `alpha.securityContext.enabled`      | Security context for alpha nodes enabled                            | `false`                                             |
| `alpha.securityContext.fsGroup`      | Group id of the alpha container                                     | `1001`                                              |
| `alpha.securityContext.runAsUser`    | User ID for the alpha container                                     | `1001`                                              |
| `alpha.persistence.enabled`          | Enable persistence for alpha using PVC                              | `true`                                              |
| `alpha.persistence.storageClass`     | PVC Storage Class for alpha volume                                  | `nil`                                               |
| `alpha.persistence.accessModes`      | PVC Access Mode for alpha volume                                    | `ReadWriteOnce`                                     |
| `alpha.persistence.size`             | PVC Storage Request for alpha volume                                | `8Gi`                                               |
| `alpha.nodeSelector`                 | Node labels for alpha pod assignment                                | `{}`                                                |
| `alpha.tolerations`                  | Alpha tolerations                                                   | `[]`                                                |
| `alpha.resources`                    | Alpha node resources requests & limits                              | `{}`                                                |
| `alpha.livenessProbe`                | Alpha liveness probes                                               | `See values.yaml for defaults`                      |
| `alpha.readinessProbe`               | Alpha readiness probes                                              | `See values.yaml for defaults`                      |
| `ratel.name`                         | Ratel component name                                                | `ratel`                                             |
| `ratel.replicaCount`                 | Number of ratel nodes                                               | `1`                                                 |
| `ratel.service.type`                 | Ratel service type                                                  | `ClusterIP`                                         |
| `ratel.securityContext.enabled`      | Security context for ratel nodes enabled                            | `false`                                             |
| `ratel.securityContext.fsGroup`      | Group id of the ratel container                                     | `1001`                                              |
| `ratel.securityContext.runAsUser`    | User ID for the ratel container                                     | `1001`                                              |
| `ratel.livenessProbe`                | Ratel liveness probes                                               | `See values.yaml for defaults`                      |
| `ratel.readinessProbe`               | Ratel readiness probes                                              | `See values.yaml for defaults`                      |

### Monitoring in Kubernetes

Dgraph exposes prometheus metrics to monitor the state of various components involved in the cluster, this includes dgraph alpha and zero.

Follow the below mentioned steps to setup prometheus monitoring for your cluster:

* Install Prometheus operator:

```sh
kubectl apply -f https://raw.githubusercontent.com/coreos/prometheus-operator/release-0.34/bundle.yaml
```

* Ensure that the instance of `prometheus-operator` has started before continuing.

```sh
$ kubectl get deployments prometheus-operator
NAME                  DESIRED   CURRENT   UP-TO-DATE   AVAILABLE   AGE
prometheus-operator   1         1         1            1           3m
```

* Apply prometheus manifest present [here](https://github.com/dgraph-io/dgraph/blob/master/contrib/config/monitoring/prometheus/prometheus.yaml).

```sh
$ kubectl apply -f prometheus.yaml

serviceaccount/prometheus-dgraph-io created
clusterrole.rbac.authorization.k8s.io/prometheus-dgraph-io created
clusterrolebinding.rbac.authorization.k8s.io/prometheus-dgraph-io created
servicemonitor.monitoring.coreos.com/alpha.dgraph-io created
servicemonitor.monitoring.coreos.com/zero-dgraph-io created
prometheus.monitoring.coreos.com/dgraph-io created
```

To view prometheus UI locally run:

```sh
kubectl port-forward prometheus-dgraph-io-0 9090:9090
```

The UI is accessible at port 9090. Open http://localhost:9090 in your browser to play around.

To register alerts from dgraph cluster with your prometheus deployment follow the steps below:

* Create a kubernetes secret containing alertmanager configuration. Edit the configuration file present [here](https://github.com/dgraph-io/dgraph/blob/master/contrib/config/monitoring/prometheus/alertmanager-config.yaml)
with the required reciever configuration including the slack webhook credential and create the secret.

You can find more information about alertmanager configuration [here](https://prometheus.io/docs/alerting/configuration/).

```sh
$ kubectl create secret generic alertmanager-alertmanager-dgraph-io --from-file=alertmanager.yaml=alertmanager-config.yaml

$ kubectl get secrets
NAME                                            TYPE                 DATA   AGE
alertmanager-alertmanager-dgraph-io             Opaque               1      87m
```

* Apply the [alertmanager](https://github.com/dgraph-io/dgraph/blob/master/contrib/config/monitoring/prometheus/alertmanager.yaml) along with [alert-rules](https://github.com/dgraph-io/dgraph/blob/master/contrib/config/monitoring/prometheus/alert-rules.yaml) manifest
to use the default configured alert configuration. You can also add custom rules based on the metrics exposed by dgraph cluster similar to [alert-rules](https://github.com/dgraph-io/dgraph/blob/master/contrib/config/monitoring/prometheus/alert-rules.yaml)
manifest.

```sh
$ kubectl apply -f alertmanager.yaml
alertmanager.monitoring.coreos.com/alertmanager-dgraph-io created
service/alertmanager-dgraph-io created

$ kubectl apply -f alert-rules.yaml
prometheusrule.monitoring.coreos.com/prometheus-rules-dgraph-io created
```

### Kubernetes Storage

The Kubernetes configurations in the previous sections were configured to run
Dgraph with any storage type (`storage-class: anything`). On the common cloud
environments like AWS, GCP, and Azure, the default storage type are slow disks
like hard disks or low IOPS SSDs. We highly recommend using faster disks for
ideal performance when running Dgraph.

#### Local storage

The AWS storage-optimized i-class instances provide locally attached NVMe-based
SSD storage which provide consistent very high IOPS. The Dgraph team uses
i3.large instances on AWS to test Dgraph.

You can create a Kubernetes `StorageClass` object to provision a specific type
of storage volume which you can then attach to your Dgraph pods. You can set up
your cluster with local SSDs by using [Local Persistent
Volumes](https://kubernetes.io/blog/2018/04/13/local-persistent-volumes-beta/).
This Kubernetes feature is in beta at the time of this writing (Kubernetes
v1.13.1). You can first set up an EC2 instance with locally attached storage.
Once it is formatted and mounted properly, then you can create a StorageClass to
access it.:

```yaml
apiVersion: storage.k8s.io/v1
kind: StorageClass
metadata:
  name: <your-local-storage-class-name>
provisioner: kubernetes.io/no-provisioner
volumeBindingMode: WaitForFirstConsumer
```

Currently, Kubernetes does not allow automatic provisioning of local storage. So
a PersistentVolume with a specific mount path should be created:

```yaml
apiVersion: v1
kind: PersistentVolume
metadata:
  name: <your-local-pv-name>
spec:
  capacity:
    storage: 475Gi
  volumeMode: Filesystem
  accessModes:
  - ReadWriteOnce
  persistentVolumeReclaimPolicy: Delete
  storageClassName: <your-local-storage-class-name>
  local:
    path: /data
  nodeAffinity:
    required:
      nodeSelectorTerms:
      - matchExpressions:
        - key: kubernetes.io/hostname
          operator: In
          values:
          - <node-name>
```

Then, in the StatefulSet configuration you can claim this local storage in
.spec.volumeClaimTemplate:

```
kind: StatefulSet
...
 volumeClaimTemplates:
  - metadata:
      name: datadir
    spec:
      accessModes:
      - ReadWriteOnce
      storageClassName: <your-local-storage-class-name>
      resources:
        requests:
          storage: 500Gi
```

You can repeat these steps for each instance that's configured with local
node storage.

#### Non-local persistent disks

EBS volumes on AWS and PDs on GCP are persistent disks that can be configured
with Dgraph. The disk performance is much lower than locally attached storage
but can be sufficient for your workload such as testing environments.

When using EBS volumes on AWS, we recommend using Provisioned IOPS SSD EBS
volumes (the io1 disk type) which provide consistent IOPS. The available IOPS
for AWS EBS volumes is based on the total disk size. With Kubernetes, you can
request io1 disks to be provisioned with this config with 50 IOPS/GB using the
`iopsPerGB` parameter:

```
kind: StorageClass
apiVersion: storage.k8s.io/v1
metadata:
  name: <your-storage-class-name>
provisioner: kubernetes.io/aws-ebs
parameters:
  type: io1
  iopsPerGB: "50"
  fsType: ext4
```

Example: Requesting a disk size of 250Gi with this storage class would provide
12.5K IOPS.

### Removing a Dgraph Pod

In the event that you need to completely remove a pod (e.g., its disk got
corrupted and data cannot be recovered), you can use the `/removeNode` API to
remove the node from the cluster. With a Kubernetes StatefulSet, you'll need to
remove the node in this order:

1. On the Zero leader, call `/removeNode` to remove the Dgraph instance from
   the cluster (see [More about Dgraph Zero]({{< relref
   "#more-about-dgraph-zero" >}})). The removed instance will immediately stop
   running. Any further attempts to join the cluster will fail for that instance
   since it has been removed.
2. Remove the PersistentVolumeClaim associated with the pod to delete its data.
   This prepares the pod to join with a clean state.
3. Restart the pod. This will create a new PersistentVolumeClaim to create new
   data directories.

When an Alpha pod restarts in a replicated cluster, it will join as a new member
of the cluster, be assigned a group and an unused index from Zero, and receive
the latest snapshot from the Alpha leader of the group.

When a Zero pod restarts, it must join the existing group with an unused index
ID. The index ID is set with the `--idx` flag. This may require the StatefulSet
configuration to be updated.

### Kubernetes and Bulk Loader

You may want to initialize a new cluster with an existing data set such as data
from the [Dgraph Bulk Loader]({{< relref "#bulk-loader" >}}). You can use [Init
Containers](https://kubernetes.io/docs/concepts/workloads/pods/init-containers/)
to copy the data to the pod volume before the Alpha process runs.

See the `initContainers` configuration in
[dgraph-ha.yaml](https://github.com/dgraph-io/dgraph/blob/master/contrib/config/kubernetes/dgraph-ha/dgraph-ha.yaml)
to learn more.

## More about Dgraph Alpha

On its HTTP port, a Dgraph Alpha exposes a number of admin endpoints.
{{% notice "warning" %}}
These HTTP endpoints are deprecated and will be removed in the next release. Please use the GraphQL endpoint at /admin.
{{% /notice %}}

* `/health?all` returns information about the health of all the servers in the cluster.
* `/admin/shutdown` initiates a proper [shutdown]({{< relref "#shutdown" >}}) of the Alpha.
* `/admin/export` initiates a data [export]({{< relref "#export" >}}). The exported data will be
encrypted if the alpha instance was configured with an encryption key file.

By default the Alpha listens on `localhost` for admin actions (the loopback address only accessible from the same machine). The `--bindall=true` option binds to `0.0.0.0` and thus allows external connections.

{{% notice "tip" %}}Set max file descriptors to a high value like 10000 if you are going to load a lot of data.{{% /notice %}}

### Querying Health

You can query the `/admin` graphql endpoint with a query like the one below to get a JSON consisting of basic information about health of all the servers in the cluster.

```graphql
query {
  health {
    instance
    address
    version
    status
    lastEcho
    group
    uptime
    ongoing
    indexing
  }
}
```

Here’s an example of JSON returned from the above query:

```json
{
  "data": {
    "health": [
      {
        "instance": "zero",
        "address": "localhost:5080",
        "version": "v2.0.0-rc1",
        "status": "healthy",
        "lastEcho": 1582827418,
        "group": "0",
        "uptime": 1504
      },
      {
        "instance": "alpha",
        "address": "localhost:7080",
        "version": "v2.0.0-rc1",
        "status": "healthy",
        "lastEcho": 1582827418,
        "group": "1",
        "uptime": 1505,
        "ongoing": ["opIndexing"],
        "indexing": ["name", "age"]
      }
    ]
  }
}
```

- `instance`: Name of the instance. Either `alpha` or `zero`.
- `status`: Health status of the instance. Either `healthy` or `unhealthy`.
- `version`: Version of Dgraph running the Alpha or Zero server.
- `uptime`: Time in nanoseconds since the Alpha or Zero server is up and running.
- `address`: IP_ADDRESS:PORT of the instance.
- `group`: Group assigned based on the replication factor. Read more [here]({{< relref "/deploy/index.md#cluster-setup" >}}).
- `lastEcho`: Last time, in Unix epoch, when the instance was contacted by another Alpha or Zero server.
- `ongoing`: List of ongoing operations in the background.
- `indexing`: List of predicates for which indexes are built in the background. Read more [here]({{< relref "/query-language/index.md#indexes-in-background" >}}).

The same information (except `ongoing` and `indexing`) is available from the `/health` and `/health?all` endpoints of Alpha server.

## More about Dgraph Zero

Dgraph Zero controls the Dgraph cluster. It automatically moves data between
different Dgraph Alpha instances based on the size of the data served by each Alpha instance.

It is mandatory to run at least one `dgraph zero` node before running any `dgraph alpha`.
Options present for `dgraph zero` can be seen by running `dgraph zero --help`.

* Zero stores information about the cluster.
* `--replicas` is the option that controls the replication factor. (i.e. number of replicas per data shard, including the original shard)
* When a new Alpha joins the cluster, it is assigned a group based on the replication factor. If the replication factor is 1 then each Alpha node will serve different group. If replication factor is 2 and you launch 4 Alphas, then first two Alphas would serve group 1 and next two machines would serve group 2.
* Zero also monitors the space occupied by predicates in each group and moves them around to rebalance the cluster.

Like Alpha, Zero also exposes HTTP on 6080 (+ any `--port_offset`). You can query (**GET** request) it
to see useful information, like the following:

* `/state` Information about the nodes that are part of the cluster. Also contains information about
size of predicates and groups they belong to.
* `/assign?what=uids&num=100` This would allocate `num` uids and return a JSON map
containing `startId` and `endId`, both inclusive. This id range can be safely assigned
externally to new nodes during data ingestion.
* `/assign?what=timestamps&num=100` This would request timestamps from Zero.
This is useful to fast forward Zero state when starting from a postings
directory, which already has commits higher than Zero's leased timestamp.
* `/removeNode?id=3&group=2` If a replica goes down and can't be recovered, you
can remove it and add a new node to the quorum. This endpoint can be used to
remove a dead Zero or Dgraph Alpha node. To remove dead Zero nodes, pass
`group=0` and the id of the Zero node.

{{% notice "note" %}}
Before using the API ensure that the node is down and ensure that it doesn't come back up ever again.

You should not use the same `idx` of a node that was removed earlier.
{{% /notice %}}

* `/moveTablet?tablet=name&group=2` This endpoint can be used to move a tablet to a group. Zero
already does shard rebalancing every 8 mins, this endpoint can be used to force move a tablet.


These are the **POST** endpoints available:

* `/enterpriseLicense` Use endpoint to apply an enterprise license to the cluster by supplying it
as part of the body.

### More about /state endpoint

The `/state` endpoint of Dgraph Zero returns a JSON document of the current group membership info:

- Instances which are part of the cluster.
- Number of instances in Zero group and each Alpha groups.
- Current leader of each group.
- Predicates that belong to a group.
- Estimated size in bytes of each predicate.
- Enterprise license information.
- Max Leased transaction ID.
- Max Leased UID.
- CID (Cluster ID).

Here’s an example of JSON returned from `/state` endpoint for a 6-node Dgraph cluster with three replicas:

```json
{
  "counter": "15",
  "groups": {
    "1": {
      "members": {
        "1": {
          "id": "1",
          "groupId": 1,
          "addr": "alpha1:7080",
          "leader": true,
          "lastUpdate": "1576112366"
        },
        "2": {
          "id": "2",
          "groupId": 1,
          "addr": "alpha2:7080"
        },
        "3": {
          "id": "3",
          "groupId": 1,
          "addr": "alpha3:7080"
        }
      },
      "tablets": {
        "counter.val": {
          "groupId": 1,
          "predicate": "counter.val"
        },
        "dgraph.type": {
          "groupId": 1,
          "predicate": "dgraph.type"
        }
      },
      "checksum": "1021598189643258447"
    }
  },
  "zeros": {
    "1": {
      "id": "1",
      "addr": "zero1:5080",
      "leader": true
    },
    "2": {
      "id": "2",
      "addr": "zero2:5080"
    },
    "3": {
      "id": "3",
      "addr": "zero3:5080"
    }
  },
  "maxLeaseId": "10000",
  "maxTxnTs": "10000",
  "cid": "3602537a-ee49-43cb-9792-c766eea683dc",
  "license": {
    "maxNodes": "18446744073709551615",
    "expiryTs": "1578704367",
    "enabled": true
  }
}
```

Here’s the information the above JSON document provides:

- Group 0
  - members
    - zero1:5080, id: 1, leader
    - zero2:5080, id: 2
    - zero3:5080, id: 3
- Group 1
    - members
        - alpha1:7080, id: 1, leader
        - alpha2:7080, id: 2
        - alpha3:7080, id: 3
    - predicates
        - dgraph.type
        - counter.val
- Enterprise license
    - Enabled
    - maxNodes: unlimited
    - License expires on Friday, January 10, 2020 4:59:27 PM GMT-08:00 (converted from epoch timestamp)
- Other data:
    - maxTxnTs
        - The current max lease of transaction timestamps used to hand out start timestamps
          and commit timestamps.
        - This increments in batches of 10,000 IDs. Once the max lease is reached, another
          10,000 IDs are leased. In the event that the Zero leader is lost, then the new
          leader starts a brand new lease from maxTxnTs+1 . Any lost transaction IDs
          in-between will never be used.
        - An admin can use the Zero endpoint HTTP GET `/assign?what=timestamps&num=1000` to
          increase the current transaction timestamp (in this case, by 1000). This is mainly
          useful in special-case scenarios, e.g., using an existing p directory to a fresh
          cluster in order to be able to query the latest data in the DB.
    - maxLeaseId
        - The current max lease of UIDs used for blank node UID assignment.
        - This increments in batches of 10,000 IDs. Once the max lease is reached, another
          10,000 IDs are leased. In the event that the Zero leader is lost, the new leader
          starts a brand new lease from maxLeaseId+1. Any UIDs lost in-between will never
          be used for blank-node UID assignment.
        - An admin can use the Zero endpoint HTTP GET `/assign?what=uids&num=1000` to
          reserve a range of UIDs (in this case, 1000) to use externally (Zero will NEVER
          use these UIDs for blank node UID assignment, so the user can use the range
          to assign UIDs manually to their own data sets.
    - CID
        - This is a unique UUID representing the *cluster-ID* for this cluster. It is generated
          during the initial DB startup and is retained across restarts.
    - Group checksum
        - This is the checksum verification of the data per Alpha group. This is used internally
          to verify group memberships in the event of a tablet move.

{{% notice "note" %}}
"tablet", "predicate", and "edge" are synonymous terms today. The future plan to
improve data scalability is to shard a predicate into separate tablets that could
be assigned to different groups.
{{% /notice %}}

## Log Format

Dgraph's log format comes from the glog library and is [formatted](https://github.com/golang/glog/blob/23def4e6c14b4da8ac2ed8007337bc5eb5007998/glog.go#L523-L533) as follows:

	`Lmmdd hh:mm:ss.uuuuuu threadid file:line] msg...`

Where the fields are defined as follows:

```
	L                A single character, representing the log level (eg 'I' for INFO)
	mm               The month (zero padded; ie May is '05')
	dd               The day (zero padded)
	hh:mm:ss.uuuuuu  Time in hours, minutes and fractional seconds
	threadid         The space-padded thread ID as returned by GetTID()
	file             The file name
	line             The line number
	msg              The user-supplied message
```

### Query Logging

To enable query logging, you must set `-v=3` which will enable verbose logging for everything. Alternatively, you can set `--vmodule=server=3` for only the dgraph/server.go file which would only enable query/mutation logging.

## TLS configuration

{{% notice "note" %}}
This section refers to the `dgraph cert` command which was introduced in v1.0.9. For previous releases, see the previous [TLS configuration documentation](https://docs.dgraph.io/v1.0.7/deploy/#tls-configuration).
{{% /notice %}}


Connections between client and server can be secured with TLS. Password protected private keys are **not supported**.

{{% notice "tip" %}}If you're generating encrypted private keys with `openssl`, be sure to specify encryption algorithm explicitly (like `-aes256`). This will force `openssl` to include `DEK-Info` header in private key, which is required to decrypt the key by Dgraph. When default encryption is used, `openssl` doesn't write that header and key can't be decrypted.{{% /notice %}}

### Dgraph Certificate Management Tool

The `dgraph cert` program creates and manages CA-signed certificates and private keys using a generated Dgraph Root CA. The `dgraph cert` command simplifies certificate management for you.

```sh
# To see the available flags.
$ dgraph cert --help

# Create Dgraph Root CA, used to sign all other certificates.
$ dgraph cert

# Create node certificate and private key
$ dgraph cert -n localhost

# Create client certificate and private key for mTLS (mutual TLS)
$ dgraph cert -c dgraphuser

# Combine all in one command
$ dgraph cert -n localhost -c dgraphuser

# List all your certificates and keys
$ dgraph cert ls
```

#### File naming conventions

To enable TLS you must specify the directory path to find certificates and keys. The default location where the _cert_ command stores certificates (and keys) is `tls` under the Dgraph working directory; where the data files are found. The default dir path can be overridden using the `--dir` option.

```sh
$ dgraph cert --dir ~/mycerts
```

The following file naming conventions are used by Dgraph for proper TLS setup.

| File name | Description | Use |
|-----------|-------------|-------|
| ca.crt | Dgraph Root CA certificate | Verify all certificates |
| ca.key | Dgraph CA private key | Validate CA certificate |
| node.crt | Dgraph node certificate | Shared by all nodes for accepting TLS connections |
| node.key | Dgraph node private key | Validate node certificate |
| client._name_.crt | Dgraph client certificate | Authenticate a client _name_ |
| client._name_.key | Dgraph client private key | Validate _name_ client certificate |

The Root CA certificate is used for verifying node and client certificates, if changed you must regenerate all certificates.

For client authentication, each client must have their own certificate and key. These are then used to connect to the Dgraph node(s).

The node certificate `node.crt` can support multiple node names using multiple host names and/or IP address. Just separate the names with commas when generating the certificate.

```sh
$ dgraph cert -n localhost,104.25.165.23,dgraph.io,2400:cb00:2048:1::6819:a417
```

{{% notice "tip" %}}You must delete the old node cert and key before you can generate a new pair.{{% /notice %}}

{{% notice "note" %}}When using host names for node certificates, including _localhost_, your clients must connect to the matching host name -- such as _localhost_ not 127.0.0.1. If you need to use IP addresses, then add them to the node certificate.{{% /notice %}}

#### Certificate inspection

The command `dgraph cert ls` lists all certificates and keys in the `--dir` directory (default 'tls'), along with details to inspect and validate cert/key pairs.

Example of command output:

```sh
-rw-r--r-- ca.crt - Dgraph Root CA certificate
        Issuer: Dgraph Labs, Inc.
           S/N: 043c4d8fdd347f06
    Expiration: 02 Apr 29 16:56 UTC
SHA-256 Digest: 4A2B0F0F 716BF5B6 C603E01A 6229D681 0B2AFDC5 CADF5A0D 17D59299 116119E5

-r-------- ca.key - Dgraph Root CA key
SHA-256 Digest: 4A2B0F0F 716BF5B6 C603E01A 6229D681 0B2AFDC5 CADF5A0D 17D59299 116119E5

-rw-r--r-- client.admin.crt - Dgraph client certificate: admin
        Issuer: Dgraph Labs, Inc.
     CA Verify: PASSED
           S/N: 297e4cb4f97c71f9
    Expiration: 03 Apr 24 17:29 UTC
SHA-256 Digest: D23EFB61 DE03C735 EB07B318 DB70D471 D3FE8556 B15D084C 62675857 788DF26C

-rw------- client.admin.key - Dgraph Client key
SHA-256 Digest: D23EFB61 DE03C735 EB07B318 DB70D471 D3FE8556 B15D084C 62675857 788DF26C

-rw-r--r-- node.crt - Dgraph Node certificate
        Issuer: Dgraph Labs, Inc.
     CA Verify: PASSED
           S/N: 795ff0e0146fdb2d
    Expiration: 03 Apr 24 17:00 UTC
         Hosts: 104.25.165.23, 2400:cb00:2048:1::6819:a417, localhost, dgraph.io
SHA-256 Digest: 7E243ED5 3286AE71 B9B4E26C 5B2293DA D3E7F336 1B1AFFA7 885E8767 B1A84D28

-rw------- node.key - Dgraph Node key
SHA-256 Digest: 7E243ED5 3286AE71 B9B4E26C 5B2293DA D3E7F336 1B1AFFA7 885E8767 B1A84D28
```

Important points:

* The cert/key pairs should always have matching SHA-256 digests. Otherwise, the cert(s) must be
  regenerated. If the Root CA pair differ, all cert/key must be regenerated; the flag `--force`
  can help.
* All certificates must pass Dgraph CA verification.
* All key files should have the least access permissions, especially the `ca.key`, but be readable.
* Key files won't be overwritten if they have limited access, even with `--force`.
* Node certificates are only valid for the hosts listed.
* Client certificates are only valid for the named client/user.

### TLS Options

The following configuration options are available for Alpha:

* `--tls_dir string` - TLS dir path; this enables TLS connections (usually 'tls').
* `--tls_use_system_ca` - Include System CA with Dgraph Root CA.
* `--tls_client_auth string` - TLS client authentication used to validate client connection. See [Client Authentication Options](#client-authentication-options) for details.

Dgraph Live Loader can be configured with the following options:

* `--tls_cacert string` - Dgraph Root CA, such as `./tls/ca.crt`
* `--tls_use_system_ca` - Include System CA with Dgraph Root CA.
* `--tls_cert` - User cert file provided by the client to Alpha
* `--tls_key` - User private key file provided by the client to Alpha
* `--tls_server_name string` - Server name, used for validating the server's TLS host name.


#### Using TLS without Client Authentication

For TLS without client authentication, you can configure certificates and run Alpha server using the following:

```sh
# First, create rootca and node certificates and private keys
$ dgraph cert -n localhost
# Default use for enabling TLS server (after generating certificates and private keys)
$ dgraph alpha --tls_dir tls
```

You can then run Dgraph live loader using the following:

```sh
# Now, connect to server using TLS
$ dgraph live --tls_cacert ./tls/ca.crt --tls_server_name "localhost" -s 21million.schema -f 21million.rdf.gz
```

#### Using TLS with Client Authentication

If you do require Client Authentication (Mutual TLS), you can configure certificates and run Alpha server using the following:

```sh
# First, create a rootca, node, and client certificates and private keys
$ dgraph cert -n localhost -c dgraphuser
# Default use for enabling TLS server with client authentication (after generating certificates and private keys)
$ dgraph alpha --tls_dir tls --tls_client_auth="REQUIREANDVERIFY"
```

You can then run Dgraph live loader using the following:

```sh
# Now, connect to server using mTLS (mutual TLS)
$ dgraph live \
   --tls_cacert ./tls/ca.crt \
   --tls_cert ./tls/client.dgraphuser.crt \
   --tls_key ./tls/client.dgraphuser.key \
   --tls_server_name "localhost" \
   -s 21million.schema \
   -f 21million.rdf.gz
```

#### Client Authentication Options

The server will always **request** Client Authentication.  There are four different values for the `--tls_client_auth` option that change the security policy of the client certificate.

| Value              | Client Cert/Key | Client Certificate Verified |
|--------------------|-----------------|--------------------|
| `REQUEST`          | optional        | Client certificate is not VERIFIED if provided. (least secure) |
| `REQUIREANY`       | required        | Client certificate is never VERIFIED |
| `VERIFYIFGIVEN`    | optional        | Client certificate is VERIFIED if provided (default) |
| `REQUIREANDVERIFY` | required        | Client certificate is always VERIFIED (most secure) |

{{% notice "note" %}}REQUIREANDVERIFY is the most secure but also the most difficult to configure for remote clients. When using this value, the value of `--tls_server_name` is matched against the certificate SANs values and the connection host.{{% /notice %}}

### Using Ratel UI with Client authentication

Ratel UI (and any other JavaScript clients built on top of `dgraph-js-http`)
connect to Dgraph servers via HTTP, when TLS is enabled servers begin to expect
HTTPS requests only. Therefore some adjustments need to be made.

If the `--tls_client_auth` option is set to `REQUEST`or `VERIFYIFGIVEN` (default):

1. Change the connection URL from `http://` to `https://` (e.g. `https://127.0.0.1:8080`).
2. Install / make trusted the certificate of the Dgraph certificate authority `ca.crt`. Refer to the documentation of your OS / browser for instructions
(e.g. on Mac OS this means adding `ca.crt` to the KeyChain and making it trusted
for `Secure Socket Layer`).

For `REQUIREANY` and `REQUIREANDVERIFY` you need to follow the steps above and
also need to install client certificate on your OS / browser:

1. Generate a client certificate: `dgraph cert -c MyLaptop`.
2. Convert it to a `.p12` file:
`openssl pkcs12 -export -out MyLaptopCert.p12 -in tls/client.MyLaptop.crt -inkey tls/client.MyLaptop.key`. Use any password you like for export.
3. Install the generated `MyLaptopCert.p12` file on the client system
(on Mac OS this means simply double-click the file in Finder).
4. Next time you use Ratel to connect to an alpha with Client authentication
enabled the browser will prompt you for a client certificate to use. Select the
certificate you've just installed in the step above and queries/mutations will
succeed.

### Using Curl with Client authentication

When TLS is enabled, `curl` requests to Dgraph will need some specific options to work.  For instance (for an export request):

```
curl --silent --cacert ./tls/ca.crt https://localhost:8080/admin/export
```

If you are using `curl` with [Client Authentication](#client-authentication-options) set to `REQUIREANY` or `REQUIREANDVERIFY`, you will need to provide the client certificate and private key.  For instance (for an export request):

```
curl --silent --cacert ./tls/ca.crt --cert ./tls/client.dgraphuser.crt --key ./tls/client.dgraphuser.key https://localhost:8080/admin/export
```

Refer to the `curl` documentation for further information on its TLS options.

### Access Data Using a Client

Some examples of connecting via a [Client](/clients) when TLS is in use can be found below:

- [dgraph4j](https://github.com/dgraph-io/dgraph4j#creating-a-secure-client-using-tls)
- [dgraph-js](https://github.com/dgraph-io/dgraph-js/tree/master/examples/tls)
- [dgo](https://github.com/dgraph-io/dgraph/blob/master/tlstest/acl/acl_over_tls_test.go)
- [pydgraph](https://github.com/dgraph-io/pydgraph/tree/master/examples/tls)

### Troubleshooting Ratel's Client authentication

If you are getting errors in Ratel when server's TLS is enabled try opening
your alpha URL as a webpage.

Assuming you are running Dgraph on your local machine, opening
`https://localhost:8080/` in browser should produce a message `Dgraph browser is available for running separately using the dgraph-ratel binary`.

In case you are getting a connection error, try not passing the
`--tls_client_auth` flag when starting an alpha. If you are still getting an
error, check that your hostname is correct and the port is open; then make sure
that "Dgraph Root CA" certificate is installed and trusted correctly.

After that, if things work without `--tls_client_auth` but stop working when
`REQUIREANY` and `REQUIREANDVERIFY` is set make sure the `.p12` file is
installed correctly.

## Cluster Checklist

In setting up a cluster be sure the check the following.

* Is at least one Dgraph Zero node running?
* Is each Dgraph Alpha instance in the cluster set up correctly?
* Will each Dgraph Alpha instance be accessible to all peers on 7080 (+ any port offset)?
* Does each instance have a unique ID on startup?
* Has `--bindall=true` been set for networked communication?

## Fast Data Loading

There are two different tools that can be used for fast data loading:

- `dgraph live` runs the Dgraph Live Loader
- `dgraph bulk` runs the Dgraph Bulk Loader

{{% notice "note" %}} Both tools only accept [RDF N-Quad/Triple
data](https://www.w3.org/TR/n-quads/) or JSON in plain or gzipped format. Data
in other formats must be converted.{{% /notice %}}

### Live Loader

Dgraph Live Loader (run with `dgraph live`) is a small helper program which reads RDF N-Quads from a gzipped file, batches them up, creates mutations (using the go client) and shoots off to Dgraph.

Dgraph Live Loader correctly handles assigning unique IDs to blank nodes across multiple files, and can optionally persist them to disk to save memory, in case the loader was re-run.

{{% notice "note" %}} Dgraph Live Loader can optionally write the xid->uid mapping to a directory specified using the `--xidmap` flag, which can reused
given that live loader completed successfully in the previous run.{{% /notice %}}

```sh
$ dgraph live --help # To see the available flags.

# Read RDFs or JSON from the passed file, and send them to Dgraph on localhost:9080.
$ dgraph live -f <path-to-gzipped-RDF-or-JSON-file>

# Read multiple RDFs or JSON from the passed path, and send them to Dgraph on localhost:9080.
$ dgraph live -f <./path-to-gzipped-RDF-or-JSON-files>

# Read multiple files strictly by name.
$ dgraph live -f <file1.rdf, file2.rdf>

# Use compressed gRPC connections to and from Dgraph.
$ dgraph live -C -f <path-to-gzipped-RDF-or-JSON-file>

# Read RDFs and a schema file and send to Dgraph running at given address.
$ dgraph live -f <path-to-gzipped-RDf-or-JSON-file> -s <path-to-schema-file> -a <dgraph-alpha-address:grpc_port> -z <dgraph-zero-address:grpc_port>
```

#### Encrypted imports via Live Loader

A new flag keyfile is added to the Live Loader. This option is required to decrypt the encrypted export data and schema files. Once the export files are decrypted, the Live Loader streams the data to a live Alpha instance.

{{% notice "note" %}}
If the live Alpha instance has encryption turned on, the `p` directory will be encrypted. Otherwise, the `p` directory is unencrypted.
{{% /notice %}}

#### Encrypted RDF/JSON file and schema via Live Loader
`dgraph live -f <path-to-encrypted-gzipped-RDF-or-JSON-file> -s <path-to-encrypted-schema> -keyfile <path-to-keyfile-to-decrypt-files>`

#### Other Live Loader options

`--new_uids` (default: false): Assign new UIDs instead of using the existing
UIDs in data files. This is useful to avoid overriding the data in a DB already
in operation.

`-f, --files`: Location of *.rdf(.gz) or *.json(.gz) file(s) to load. It can
load multiple files in a given path. If the path is a directory, then all files
ending in .rdf, .rdf.gz, .json, and .json.gz will be loaded.

`--format`: Specify file format (rdf or json) instead of getting it from
filenames. This is useful if you need to define a strict format manually.

`-b, --batch` (default: 1000): Number of N-Quads to send as part of a mutation.

`-c, --conc` (default: 10): Number of concurrent requests to make to Dgraph.
Do not confuse with `-C`.

`-C, --use_compression` (default: false): Enable compression for connections to and from the
Alpha server.

`-a, --alpha` (default: `localhost:9080`): Dgraph Alpha gRPC server address to connect for live loading. This can be a comma-separated list of Alphas addresses in the same cluster to distribute the load, e.g.,  `"alpha:grpc_port,alpha2:grpc_port,alpha3:grpc_port"`.

`-x, --xidmap` (default: disabled. Need a path): Store xid to uid mapping to a directory. Dgraph will save all identifiers used in the load for later use in other data ingest operations. The mapping will be saved in the path you provide and you must indicate that same path in the next load. It is recommended to use this flag if you have full control over your identifiers (Blank-nodes). Because the identifier will be mapped to a specific UID.

### Bulk Loader

{{% notice "note" %}}
It's crucial to tune the bulk loader's flags to get good performance. See the
section below for details.
{{% /notice %}}

Dgraph Bulk Loader serves a similar purpose to the Dgraph Live Loader, but can
only be used to load data into a new cluster. It cannot be run on an existing
Dgraph cluster. Dgraph Bulk Loader is **considerably faster** than the Dgraph
Live Loader and is the recommended way to perform the initial import of large
datasets into Dgraph.

Only one or more Dgraph Zeros should be running for bulk loading. Dgraph Alphas
will be started later.

{{% notice "warning" %}}
Don't use bulk loader once the Dgraph cluster is up and running. Use it to import
your existing data to a new cluster.
{{% /notice %}}

You can [read some technical details](https://blog.dgraph.io/post/bulkloader/)
about the bulk loader on the blog.

See [Fast Data Loading]({{< relref "#fast-data-loading" >}}) for more info about
the expected N-Quads format.

**Reduce shards**: Before running the bulk load, you need to decide how many
Alpha groups will be running when the cluster starts. The number of Alpha groups
will be the same number of reduce shards you set with the `--reduce_shards`
flag. For example, if your cluster will run 3 Alpha with 3 replicas per group,
then there is 1 group and `--reduce_shards` should be set to 1. If your cluster
will run 6 Alphas with 3 replicas per group, then there are 2 groups and
`--reduce_shards` should be set to 2.

**Map shards**: The `--map_shards` option must be set to at least what's set for
`--reduce_shards`. A higher number helps the bulk loader evenly distribute
predicates between the reduce shards.

```sh
$ dgraph bulk -f goldendata.rdf.gz -s goldendata.schema --map_shards=4 --reduce_shards=2 --http localhost:8000 --zero=localhost:5080
```
```
{
	"DataFiles": "goldendata.rdf.gz",
	"DataFormat": "",
	"SchemaFile": "goldendata.schema",
	"DgraphsDir": "out",
	"TmpDir": "tmp",
	"NumGoroutines": 4,
	"MapBufSize": 67108864,
	"ExpandEdges": true,
	"SkipMapPhase": false,
	"CleanupTmp": true,
	"NumShufflers": 1,
	"Version": false,
	"StoreXids": false,
	"ZeroAddr": "localhost:5080",
	"HttpAddr": "localhost:8000",
	"IgnoreErrors": false,
	"MapShards": 4,
	"ReduceShards": 2
}
The bulk loader needs to open many files at once. This number depends on the size of the data set loaded, the map file output size, and the level of indexing. 100,000 is adequate for most data set sizes. See `man ulimit` for details of how to change the limit.
Current max open files limit: 1024
MAP 01s rdf_count:176.0 rdf_speed:174.4/sec edge_count:564.0 edge_speed:558.8/sec
MAP 02s rdf_count:399.0 rdf_speed:198.5/sec edge_count:1.291k edge_speed:642.4/sec
MAP 03s rdf_count:666.0 rdf_speed:221.3/sec edge_count:2.164k edge_speed:718.9/sec
MAP 04s rdf_count:952.0 rdf_speed:237.4/sec edge_count:3.014k edge_speed:751.5/sec
MAP 05s rdf_count:1.327k rdf_speed:264.8/sec edge_count:4.243k edge_speed:846.7/sec
MAP 06s rdf_count:1.774k rdf_speed:295.1/sec edge_count:5.720k edge_speed:951.5/sec
MAP 07s rdf_count:2.375k rdf_speed:338.7/sec edge_count:7.607k edge_speed:1.085k/sec
MAP 08s rdf_count:3.697k rdf_speed:461.4/sec edge_count:11.89k edge_speed:1.484k/sec
MAP 09s rdf_count:71.98k rdf_speed:7.987k/sec edge_count:225.4k edge_speed:25.01k/sec
MAP 10s rdf_count:354.8k rdf_speed:35.44k/sec edge_count:1.132M edge_speed:113.1k/sec
MAP 11s rdf_count:610.5k rdf_speed:55.39k/sec edge_count:1.985M edge_speed:180.1k/sec
MAP 12s rdf_count:883.9k rdf_speed:73.52k/sec edge_count:2.907M edge_speed:241.8k/sec
MAP 13s rdf_count:1.108M rdf_speed:85.10k/sec edge_count:3.653M edge_speed:280.5k/sec
MAP 14s rdf_count:1.121M rdf_speed:79.93k/sec edge_count:3.695M edge_speed:263.5k/sec
MAP 15s rdf_count:1.121M rdf_speed:74.61k/sec edge_count:3.695M edge_speed:246.0k/sec
REDUCE 16s [1.69%] edge_count:62.61k edge_speed:62.61k/sec plist_count:29.98k plist_speed:29.98k/sec
REDUCE 17s [18.43%] edge_count:681.2k edge_speed:651.7k/sec plist_count:328.1k plist_speed:313.9k/sec
REDUCE 18s [33.28%] edge_count:1.230M edge_speed:601.1k/sec plist_count:678.9k plist_speed:331.8k/sec
REDUCE 19s [45.70%] edge_count:1.689M edge_speed:554.4k/sec plist_count:905.9k plist_speed:297.4k/sec
REDUCE 20s [60.94%] edge_count:2.252M edge_speed:556.5k/sec plist_count:1.278M plist_speed:315.9k/sec
REDUCE 21s [93.21%] edge_count:3.444M edge_speed:681.5k/sec plist_count:1.555M plist_speed:307.7k/sec
REDUCE 22s [100.00%] edge_count:3.695M edge_speed:610.4k/sec plist_count:1.778M plist_speed:293.8k/sec
REDUCE 22s [100.00%] edge_count:3.695M edge_speed:584.4k/sec plist_count:1.778M plist_speed:281.3k/sec
Total: 22s
```

The output will be generated in the `out` directory by default. Here's the bulk
load output from the example above:

```sh
$ tree ./out
```
```
./out
├── 0
│   └── p
│       ├── 000000.vlog
│       ├── 000002.sst
│       └── MANIFEST
└── 1
    └── p
        ├── 000000.vlog
        ├── 000002.sst
        └── MANIFEST

4 directories, 6 files
```

Because `--reduce_shards` was set to 2, there are two sets of p directories: one
in `./out/0` directory and another in the `./out/1` directory.

Once the output is created, they can be copied to all the servers that will run
Dgraph Alphas. Each Dgraph Alpha must have its own copy of the group's p
directory output. Each replica of the first group should have its own copy of
`./out/0/p`, each replica of the second group should have its own copy of
`./out/1/p`, and so on.

```sh
$ dgraph bulk --help # To see the available flags.

# Read RDFs or JSON from the passed file.
$ dgraph bulk -f <path-to-gzipped-RDF-or-JSON-file> ...

# Read multiple RDFs or JSON from the passed path.
$ dgraph bulk -f <./path-to-gzipped-RDF-or-JSON-files> ...

# Read multiple files strictly by name.
$ dgraph bulk -f <file1.rdf, file2.rdf> ...

```

#### Encryption at rest with Bulk Loader

Even before the Dgraph cluster starts, we can load data using Bulk Loader with the encryption feature turned on. Later we can point the generated `p` directory to a new Alpha server.

Here's an example to run Bulk Loader with a key used to write encrypted data:

```bash
dgraph bulk --encryption_key_file ./enc_key_file -f data.json.gz -s data.schema --map_shards=1 --reduce_shards=1 --http localhost:8000 --zero=localhost:5080
```

#### Encrypting imports via Bulk Loader

The Bulk Loader’s `encryption_key_file` option was previously used to encrypt the output `p ` directory. This same option will also be used to decrypt the encrypted export data and schema files.

Another option, `--encrypted`, indicates whether the input `rdf`/`json` data and schema files are encrypted or not. With this switch, we support the use case of migrating data from unencrypted exports to encrypted import.

So, with the above two options we have 4 cases:

1. `--encrypted=true` and no `encryption_key_file`.

Error: If the input is encrypted, a key file must be provided.

2. `--encrypted=true` and `encryption_key_file`=`path to key.

Input is encrypted and output `p` dir is encrypted as well.

3. `--encrypted=false` and no `encryption_key_file`.

Input is not encrypted and the output `p` dir is also not encrypted.   

4. `--encrypted=false` and `encryption_key_file`=`path to key`.

Input is not encrypted but the output is encrypted. (This is the migration use case mentioned above).

#### Other Bulk Loader options

`--new_uids` (default: false): Assign new UIDs instead of using the existing
UIDs in data files. This is useful to avoid overriding the data in a DB already
in operation.

`-f, --files`: Location of *.rdf(.gz) or *.json(.gz) file(s) to load. It can
load multiple files in a given path. If the path is a directory, then all files
ending in .rdf, .rdf.gz, .json, and .json.gz will be loaded.

`--format`: Specify file format (rdf or json) instead of getting it from
filenames. This is useful if you need to define a strict format manually.

`--store_xids`: Generate a xid edge for each node. It will store the XIDs (The identifier / Blank-nodes) in an attribute named `xid` in the entity itself. It is useful if you gonna use [External IDs](/mutations#external-ids).

`--xidmap` (default: disabled. Need a path): Store xid to uid mapping to a directory. Dgraph will save all identifiers used in the load for later use in other data ingest operations. The mapping will be saved in the path you provide and you must indicate that same path in the next load. It is recommended to use this flag if you have full control over your identifiers (Blank-nodes). Because the identifier will be mapped to a specific UID.

#### Tuning & monitoring

##### Performance Tuning

{{% notice "tip" %}}
We highly recommend [disabling swap
space](https://askubuntu.com/questions/214805/how-do-i-disable-swap) when
running Bulk Loader. It is better to fix the parameters to decrease memory
usage, than to have swapping grind the loader down to a halt.
{{% /notice %}}

Flags can be used to control the behaviour and performance characteristics of
the bulk loader. You can see the full list by running `dgraph bulk --help`. In
particular, **the flags should be tuned so that the bulk loader doesn't use more
memory than is available as RAM**. If it starts swapping, it will become
incredibly slow.

**In the map phase**, tweaking the following flags can reduce memory usage:

- The `--num_go_routines` flag controls the number of worker threads. Lowering reduces memory
  consumption.

- The `--mapoutput_mb` flag controls the size of the map output files. Lowering
  reduces memory consumption.

For bigger datasets and machines with many cores, gzip decoding can be a
bottleneck during the map phase. Performance improvements can be obtained by
first splitting the RDFs up into many `.rdf.gz` files (e.g. 256MB each). This
has a negligible impact on memory usage.

**The reduce phase** is less memory heavy than the map phase, although can still
use a lot.  Some flags may be increased to improve performance, *but only if
you have large amounts of RAM*:

- The `--reduce_shards` flag controls the number of resultant Dgraph alpha instances.
  Increasing this increases memory consumption, but in exchange allows for
higher CPU utilization.

- The `--map_shards` flag controls the number of separate map output shards.
  Increasing this increases memory consumption but balances the resultant
Dgraph alpha instances more evenly.

- The `--shufflers` controls the level of parallelism in the shuffle/reduce
  stage. Increasing this increases memory consumption.

## Ludicrous Mode

Ludicrous mode is available in Dgraph v20.03.1 or later.

Ludicrous mode allows Dgraph to ingest data at an incredibly fast speed. It differs from the normal mode as it provides fewer guarantees. In normal mode, Dgraph provides strong consistency. In ludicrous mode, Dgraph provides eventual consistency. In ludicrous mode, any mutation which succeeds **might be available eventually**. **Eventually** means the changes will be applied later and might not be reflected in queries away. If Dgraph crashes unexpectedly, there **might** be unapplied mutations which **will not** be picked up when Dgraph restarts. Dgraph with ludicrous mode enabled behaves as an eventually consistent system.


**How do I enable it?**

Ludicrous mode can be enabled by setting the `--ludicrous_mode` config option to all Zero and Alpha instances in the cluster.


**What does it do?**

It doesn't wait for mutations to be applied. When a mutation comes, it proposes the mutation to the cluster and as soon as the proposal reaches the other nodes, it returns the response right away. You don't need to send a commit request for mutation. It's equivalent to having CommitNow set automatically for all mutations. All the mutations are then sent to background workers which keep applying them.

Also, Dgraph does not sync writes to disk. This increases throughput but may result in loss of unsynced writes in the event of hardware failure.


**What is the trade off?**

As mentioned in the section above, it provides amazing speed at the cost of some guarantees.

It can be used when we have write-heavy operations and there is a time gap between queries and mutations, or you are fine with potentially reading stale data.

There are no transactions in ludicrous mode. That is, you cannot open a transaction, apply a mutation, and then decide to cancel the transaction. Every mutation request is committed to Dgraph.

**Can the cluster run with HA?**

Yes, ludicrous mode works with the cluster set up in a highly-available (HA) configuration.

**Can the cluster run with multiple data shards?**

Yes, ludicrous mode works with the cluster set up with multiple data shards.



## Monitoring
Dgraph exposes metrics via the `/debug/vars` endpoint in json format and the `/debug/prometheus_metrics` endpoint in Prometheus's text-based format. Dgraph doesn't store the metrics and only exposes the value of the metrics at that instant. You can either poll this endpoint to get the data in your monitoring systems or install **[Prometheus](https://prometheus.io/docs/introduction/install/)**. Replace targets in the below config file with the ip of your Dgraph instances and run prometheus using the command `prometheus -config.file my_config.yaml`.

```sh
scrape_configs:
  - job_name: "dgraph"
    metrics_path: "/debug/prometheus_metrics"
    scrape_interval: "2s"
    static_configs:
    - targets:
      - 172.31.9.133:6080     # For Dgraph zero, 6080 is the http endpoint exposing metrics.
      - 172.31.15.230:8080    # For Dgraph alpha, 8080 is the http endpoint exposing metrics.
      - 172.31.0.170:8080
      - 172.31.8.118:8080
```

{{% notice "note" %}}
Raw data exported by Prometheus is available via `/debug/prometheus_metrics` endpoint on Dgraph alphas.
{{% /notice %}}

Install **[Grafana](http://docs.grafana.org/installation/)** to plot the metrics. Grafana runs at port 3000 in default settings. Create a prometheus datasource by following these **[steps](https://prometheus.io/docs/visualization/grafana/#creating-a-prometheus-data-source)**. Import **[grafana_dashboard.json](https://github.com/dgraph-io/benchmarks/blob/master/scripts/grafana_dashboard.json)** by following this **[link](http://docs.grafana.org/reference/export_import/#importing-a-dashboard)**.


### CloudWatch

Route53's health checks can be leveraged to create standard CloudWatch alarms to notify on change in the status of the `/health` endpoints of Alpha and Zero.

Considering that the endpoints to monitor are publicly accessible and you have the AWS credentials and [awscli](https://aws.amazon.com/cli/) setup, we’ll go through an example of setting up a simple CloudWatch alarm configured to alert via email for the Alpha endpoint `alpha.acme.org:8080/health`. Dgraph Zero's `/health` endpoint can also be monitored in a similar way.



#### Create the Route53 Health Check
```sh
aws route53 create-health-check \
    --caller-reference $(date "+%Y%m%d%H%M%S") \
    --health-check-config file:///tmp/create-healthcheck.json \
    --query 'HealthCheck.Id'
```
The file `/tmp/create-healthcheck.json` would need to have the values for the parameters required to create the health check as such:
```sh
{
  "Type": "HTTPS",
  "ResourcePath": "/health",
  "FullyQualifiedDomainName": "alpha.acme.org",
  "Port": 8080,
  "RequestInterval": 30,
  "FailureThreshold": 3
}
```
The reference for the values one can specify while creating or updating a health check can be found on the AWS [documentation](https://docs.aws.amazon.com/Route53/latest/DeveloperGuide/health-checks-creating-values.html).

The response to the above command would be the ID of the created health check.
```sh
"29bdeaaa-f5b5-417e-a5ce-7dba1k5f131b"
```
Make a note of the health check ID. This will be used to integrate CloudWatch alarms with the health check.

{{% notice "note" %}}
Currently, Route53 metrics are only (available)[https://docs.aws.amazon.com/Route53/latest/DeveloperGuide/monitoring-health-checks.html] in the **US East (N. Virginia)** region. The Cloudwatch Alarm (and the SNS Topic) should therefore be created in `us-east-1`.
{{% /notice %}}

#### [Optional] Creating an SNS Topic
SNS topics are used to create message delivery channels. If you do not have any SNS topics configured, one can be created by running the following command:

```sh
aws sns create-topic --region=us-east-1 --name ops --query 'TopicArn'
```

The response to the above command would be as follows:
```sh
"arn:aws:sns:us-east-1:123456789012:ops"
```
Be sure to make a note of the topic ARN. This would be used to configure the CloudWatch alarm's action parameter.

Run the following command to subscribe your email to the SNS topic:
```sh
aws sns subscribe \
    --topic-arn arn:aws:sns:us-east-1:123456789012:ops \
    --protocol email \
    --notification-endpoint ops@acme.org
```
The subscription will need to be confirmed through *AWS Notification - Subscription Confirmation* sent through email. Once the subscription is confirmed, CloudWatch can be configured to use the SNS topic to trigger the alarm notification.



#### Creating a CloudWatch Alarm
The following command creates a CloudWatch alarm with `--alarm-actions` set to the ARN of the SNS topic and the `--dimensions` of the alarm set to the health check ID.
```sh
aws cloudwatch put-metric-alarm \
    --region=us-east-1 \
    --alarm-name dgraph-alpha \
    --alarm-description "Alarm for when Alpha is down" \
    --metric-name HealthCheckStatus \
    --dimensions "Name=HealthCheckId,Value=29bdeaaa-f5b5-417e-a5ce-7dba1k5f131b" \
    --namespace AWS/Route53 \
    --statistic Minimum \
    --period 60 \
    --threshold 1 \
    --comparison-operator LessThanThreshold \
    --evaluation-periods 1 \
    --treat-missing-data breaching \
    --alarm-actions arn:aws:sns:us-east-1:123456789012:ops
```

One can verify the alarm status from the CloudWatch or Route53 consoles.

##### Internal Endpoints
If the Alpha endpoint is internal to the VPC network - one would need to create a Lambda function that would periodically (triggered using CloudWatch Event Rules) request the `/health` path and create CloudWatch metrics which could then be used to create the required CloudWatch alarms.
The architecture and the CloudFormation template to achieve the same can be found [here](https://aws.amazon.com/blogs/networking-and-content-delivery/performing-route-53-health-checks-on-private-resources-in-a-vpc-with-aws-lambda-and-amazon-cloudwatch/).



## Metrics

Dgraph metrics follow the [metric and label conventions for
Prometheus](https://prometheus.io/docs/practices/naming/).

### Disk Metrics

The disk metrics let you track the disk activity of the Dgraph process. Dgraph does not interact
directly with the filesystem. Instead it relies on [Badger](https://github.com/dgraph-io/badger) to
read from and write to disk.

 Metrics                          	 | Description
 -------                          	 | -----------
 `badger_v2_disk_reads_total`        | Total count of disk reads in Badger.
 `badger_v2_disk_writes_total`       | Total count of disk writes in Badger.
 `badger_v2_gets_total`              | Total count of calls to Badger's `get`.
 `badger_v2_memtable_gets_total`     | Total count of memtable accesses to Badger's `get`.
 `badger_v2_puts_total`              | Total count of calls to Badger's `put`.
 `badger_v2_read_bytes`              | Total bytes read from Badger.
 `badger_v2_written_bytes`           | Total bytes written to Badger.

### Memory Metrics

The memory metrics let you track the memory usage of the Dgraph process. The idle and inuse metrics
gives you a better sense of the active memory usage of the Dgraph process. The process memory metric
shows the memory usage as measured by the operating system.

By looking at all three metrics you can see how much memory a Dgraph process is holding from the
operating system and how much is actively in use.

 Metrics                          | Description
 -------                          | -----------
 `dgraph_memory_idle_bytes`       | Estimated amount of memory that is being held idle that could be reclaimed by the OS.
 `dgraph_memory_inuse_bytes`      | Total memory usage in bytes (sum of heap usage and stack usage).
 `dgraph_memory_proc_bytes`       | Total memory usage in bytes of the Dgraph process. On Linux/macOS, this metric is equivalent to resident set size. On Windows, this metric is equivalent to [Go's runtime.ReadMemStats](https://golang.org/pkg/runtime/#ReadMemStats).

### Activity Metrics

The activity metrics let you track the mutations, queries, and proposals of an Dgraph instance.

 Metrics                                            | Description
 -------                                            | -----------
 `go_goroutines`                                    | Total number of Goroutines currently running in Dgraph.
 `dgraph_active_mutations_total`                    | Total number of mutations currently running.
 `dgraph_pending_proposals_total`                   | Total pending Raft proposals.
 `dgraph_pending_queries_total`                     | Total number of queries in progress.
 `dgraph_num_queries_total{method="Server.Mutate"}` | Total number of mutations run in Dgraph.
 `dgraph_num_queries_total{method="Server.Query"}`  | Total number of queries run in Dgraph.

### Health Metrics

The health metrics let you track to check the availability of an Dgraph Alpha instance.

 Metrics                          | Description
 -------                          | -----------
 `dgraph_alpha_health_status`     | **Only applicable to Dgraph Alpha**. Value is 1 when the Alpha is ready to accept requests; otherwise 0.

### Go Metrics

Go's built-in metrics may also be useful to measure for memory usage and garbage collection time.

 Metrics                        | Description
 -------                        | -----------
 `go_memstats_gc_cpu_fraction`  | The fraction of this program's available CPU time used by the GC since the program started.
 `go_memstats_heap_idle_bytes`  | Number of heap bytes waiting to be used.
 `go_memstats_heap_inuse_bytes` | Number of heap bytes that are in use.

## Tracing

Dgraph is integrated with [OpenCensus](https://opencensus.io/zpages/) to collect distributed traces from the Dgraph cluster.

Trace data is always collected within Dgraph. You can adjust the trace sampling rate for Dgraph queries with the `--trace` option for Dgraph Alphas. By default, `--trace` is set to 1 to trace 100% of queries.

### Examining Traces with zPages

The most basic way to view traces is with the integrated trace pages.

OpenCensus's [zPages](https://opencensus.io/zpages/) are accessible via the Zero or Alpha HTTP port at `/z/tracez`.

### Examining Traces with Jaeger

Jaeger collects distributed traces and provides a UI to view and query traces across different services. This provides the necessary observability to figure out what is happening in the system.

Dgraph can be configured to send traces directly to a Jaeger collector with the `--jaeger.collector` flag. For example, if the Jaeger collector is running on `http://localhost:14268`, then pass the flag to the Dgraph Zero and Dgraph Alpha instances as `--jaeger.collector=http://localhost:14268`.

See [Jaeger's Getting Started docs](https://www.jaegertracing.io/docs/getting-started/) to get up and running with Jaeger.

#### Setting up multiple Dgraph clusters with Jaeger

Jaeger allows you to examine traces from multiple Dgraph clusters. To do this, use the `--collector.tags` on a Jaeger collector to set custom trace tags. For example, run one collector with `--collector.tags env=qa` and then another collector with `--collector.tags env=dev`. In Dgraph, set the `--jaeger.collector` flag in the Dgraph QA cluster to the first collector and the flag in the Dgraph Dev cluster to the second collector.
You can run multiple Jaeger collector components for the same single Jaeger backend (e.g., many Jaeger collectors to a single Cassandra backend). This is still a single Jaeger installation but with different collectors customizing the tags per environment.

Once you have this configured, you can filter by tags in the Jaeger UI. Filter traces by tags matching `env=dev`:

{{% load-img "/images/jaeger-ui.png" "Jaeger UI" %}}

Every trace has your custom tags set under the “Process” section of each span:

{{% load-img "/images/jaeger-server-query.png" "Jaeger Query" %}}

Filter traces by tags matching `env=qa`:

{{% load-img "/images/jaeger-json.png" "Jaeger JSON" %}}

{{% load-img "/images/jaeger-server-query-2.png" "Jaeger Query Result" %}}

For more information, check out [Jaeger's Deployment Guide](https://www.jaegertracing.io/docs/deployment/).

## Data compression on disk

Alpha exposes the option `--badger.compression_level` to configure the compression
level for data on disk using Zstd compression. The option can be set as

```sh
dgraph alpha --badger.compression_level=xxx
```

A higher compression level is more CPU intensive but offers a better compression
ratio. The default level is 3.

This option is available in v20.03.1 and later.

## Dgraph Administration

Each Dgraph Alpha exposes administrative operations over HTTP to export data and to perform a clean shutdown.

### Whitelisting Admin Operations

By default, admin operations can only be initiated from the machine on which the Dgraph Alpha runs.
You can use the `--whitelist` option to specify whitelisted IP addresses and ranges for hosts from which admin operations can be initiated.

```sh
dgraph alpha --whitelist 172.17.0.0:172.20.0.0,192.168.1.1 --lru_mb <one-third RAM> ...
```
This would allow admin operations from hosts with IP between `172.17.0.0` and `172.20.0.0` along with
the server which has IP address as `192.168.1.1`.

### Restricting Mutation Operations

By default, you can perform mutation operations for any predicate.
If the predicate in mutation doesn't exist in the schema,
the predicate gets added to the schema with an appropriate
[Dgraph Type]({{< relref "query-language/index.md#schema-types" >}}).

You can use `--mutations disallow` to disable all mutations,
which is set to `allow` by default.

```sh
dgraph alpha --mutations disallow
```

Enforce a strict schema by setting `--mutations strict`.
This mode allows mutations only on predicates already in the schema.
Before performing a mutation on a predicate that doesn't exist in the schema,
you need to perform an alter operation with that predicate and its schema type.

```sh
dgraph alpha --mutations strict
```

### Securing Alter Operations

Clients can use alter operations to apply schema updates and drop particular or all predicates from the database.
By default, all clients are allowed to perform alter operations.
You can configure Dgraph to only allow alter operations when the client provides a specific token.
This can be used to prevent clients from making unintended or accidental schema updates or predicate drops.

You can specify the auth token with the `--auth_token` option for each Dgraph Alpha in the cluster.
Clients must include the same auth token to make alter requests.

```sh
$ dgraph alpha --lru_mb=2048 --auth_token=<authtokenstring>
```

```sh
$ curl -s localhost:8080/alter -d '{ "drop_all": true }'
# Permission denied. No token provided.
```

```sh
$ curl -s -H 'X-Dgraph-AuthToken: <wrongsecret>' localhost:8180/alter -d '{ "drop_all": true }'
# Permission denied. Incorrect token.
```

```sh
$ curl -H 'X-Dgraph-AuthToken: <authtokenstring>' localhost:8180/alter -d '{ "drop_all": true }'
# Success. Token matches.
```

{{% notice "note" %}}
To fully secure alter operations in the cluster, the auth token must be set for every Alpha.
{{% /notice %}}


### Exporting Database

An export of all nodes is started by locally executing the following GraphQL mutation on /admin endpoint using any compatible client like Insomnia, GraphQL Playground or GraphiQL.

```graphql
mutation {
  export(input: {format: "rdf"}) {
    response {
      message
      code
    }
  }
}
```
{{% notice "warning" %}}By default, this won't work if called from outside the server where the Dgraph Alpha is running.
You can specify a list or range of whitelisted IP addresses from which export or other admin operations
can be initiated using the `--whitelist` flag on `dgraph alpha`.
{{% /notice %}}

This triggers an export for all Alpha groups of the cluster. The data is exported from the following Dgraph instances:

1. For the Alpha instance that receives the GET request, the group's export data is stored with this Alpha.
2. For every other group, its group's export data is stored with the Alpha leader of that group.

It is up to the user to retrieve the right export files from the Alphas in the
cluster. Dgraph does not copy all files to the Alpha that initiated the export.
The user must also ensure that there is sufficient space on disk to store the
export.

Each Alpha leader for a group writes output as a gzipped file to the export
directory specified via the `--export` flag (defaults to a directory called `"export"`). If any of the groups fail, the
entire export process is considered failed and an error is returned.

The data is exported in RDF format by default. A different output format may be specified with the
`format` field. For example:

```graphql
mutation {
  export(input: {format: "json"}) {
    response {
      message
      code
    }
  }
}
```

Currently, "rdf" and "json" are the only formats supported.

#### Encrypting Exports

Export is available wherever an Alpha is running. To encrypt an export, the Alpha must be configured with the `encryption-key-file`.

{{% notice "note" %}}
The `encryption-key-file` was used for `encryption-at-rest` and will now also be used for encrypted backups and exports.
{{% /notice %}}

### Shutting Down Database

A clean exit of a single Dgraph node is initiated by running the following GraphQL mutation on /admin endpoint.
{{% notice "warning" %}}This won't work if called from outside the server where Dgraph is running.
You can specify a list or range of whitelisted IP addresses from which shutdown or other admin operations
can be initiated using the `--whitelist` flag on `dgraph alpha`.
{{% /notice %}}

```graphql
mutation {
  shutdown {
    response {
      message
      code
    }
  }
}
```

This stops the Alpha on which the command is executed and not the entire cluster.

### Deleting database

Individual triples, patterns of triples and predicates can be deleted as described in the [query languge docs](/query-language#delete).

To drop all data, you could send a `DropAll` request via `/alter` endpoint.

Alternatively, you could:

* [Shutdown Dgraph]({{< relref "#shutting-down-database" >}}) and wait for all writes to complete,
* Delete (maybe do an export first) the `p` and `w` directories, then
* Restart Dgraph.

### Upgrading Database

Doing periodic exports is always a good idea. This is particularly useful if you wish to upgrade Dgraph or reconfigure the sharding of a cluster. The following are the right steps to safely export and restart.

1. Start an [export]({{< relref "#exporting-database">}})
2. Ensure it is successful
3. [Shutdown Dgraph]({{< relref "#shutting-down-database" >}}) and wait for all writes to complete
4. Start a new Dgraph cluster using new data directories (this can be done by passing empty directories to the options `-p` and `-w` for Alphas and `-w` for Zeros)
5. Reload the data via [bulk loader]({{< relref "#bulk-loader" >}})
6. Verify the correctness of the new Dgraph cluster. If all looks good, you can delete the old directories (export serves as an insurance)

These steps are necessary because Dgraph's underlying data format could have changed, and reloading the export avoids encoding incompatibilities.

Blue-green deployment is a common approach to minimize downtime during the upgrade process.
This approach involves switching your application to read-only mode. To make sure that no mutations are executed during the maintenance window you can
do a rolling restart of all your Alpha using the option `--mutations disallow` when you restart the Alphas. This will ensure the cluster is in read-only mode.

At this point your application can still read from the old cluster and you can perform the steps 4. and 5. described above.
When the new cluster (that uses the upgraded version of Dgraph) is up and running, you can point your application to it, and shutdown the old cluster.

#### Upgrading from v1.2.2 to v20.03.0 for Enterprise Customers

1. Use [binary]({{< relref "enterprise-features/index.md#binary-backups">}}) backup to export data from old cluster
2. Ensure it is successful
3. [Shutdown Dgraph]({{< relref "#shutting-down-database" >}}) and wait for all writes to complete
4. Upgrade `dgraph` binary to `v20.03.0`
5. [Restore]({{< relref "enterprise-features/index.md#restore-from-backup">}}) from the backups using upgraded `dgraph` binary
6. Start a new Dgraph cluster using the restored data directories
7. Upgrade ACL data using the following command:

```
dgraph upgrade --acl -a localhost:9080 -u groot -p password
```

{{% notice "note" %}}
If you are upgrading from v1.0, please make sure you follow the schema migration steps described in [this section](/howto/#schema-types-scalar-uid-and-list-uid).
{{% /notice %}}

### Post Installation

Now that Dgraph is up and running, to understand how to add and query data to Dgraph, follow [Query Language Spec](/query-language). Also, have a look at [Frequently asked questions](/faq).

## Troubleshooting

Here are some problems that you may encounter and some solutions to try.

#### Running OOM (out of memory)

During bulk loading of data, Dgraph can consume more memory than usual, due to high volume of writes. That's generally when you see the OOM crashes.

The recommended minimum RAM to run on desktops and laptops is 16GB. Dgraph can take up to 7-8 GB with the default setting `--lru_mb` set to 4096; so having the rest 8GB for desktop applications should keep your machine humming along.

On EC2/GCE instances, the recommended minimum is 8GB. It's recommended to set `--lru_mb` to one-third of RAM size.

You could also decrease memory usage of Dgraph by setting `--badger.vlog=disk`.

#### Too many open files

If you see an log error messages saying `too many open files`, you should increase the per-process file descriptors limit.

During normal operations, Dgraph must be able to open many files. Your operating system may set by default a open file descriptor limit lower than what's needed for a database such as Dgraph.

On Linux and Mac, you can check the file descriptor limit with `ulimit -n -H` for the hard limit and `ulimit -n -S` for the soft limit. The soft limit should be set high enough for Dgraph to run properly. A soft limit of 65535 is a good lower bound for a production setup. You can adjust the limit as needed.

## See Also

* [Product Roadmap 2020](https://github.com/dgraph-io/dgraph/issues/4724)<|MERGE_RESOLUTION|>--- conflicted
+++ resolved
@@ -63,11 +63,7 @@
 ```
 
 {{% notice "note" %}}
-<<<<<<< HEAD
-Be aware that using this script will overwrite the installed version and can lead to compatibility problems. For example, if you were using version v1.0.5 and forced the installation of v2.0.0-Beta, the existing data won't be compatible with the new version. The data must be [exported](https://docs.dgraph.io/deploy/#export-database) before running this script and reimported to the new cluster running the updated version.
-=======
 Be aware that using this script will overwrite the installed version and can lead to compatibility problems. For example, if you were using version v1.0.5 and forced the installation of v2.0.0-Beta, the existing data won't be compatible with the new version. The data must be [exported]({{< relref "deploy/index.md#exporting-database" >}}) before running this script and reimported to the new cluster running the updated version.
->>>>>>> e4fdecb5
 {{% /notice %}}
 
 ### Manual download [optional]
@@ -270,7 +266,6 @@
        zero       |      5080<sup>1</sup> | --Not Used--  |  6080<sup>2</sup>
        alpha      |      7080             |     9080      |  8080
        ratel      |  --Not Used--         | --Not Used--  |  8000
-<<<<<<< HEAD
 
 
 <sup>1</sup>: Dgraph Zero's gRPC-internal port is used for internal communication within the cluster. It's also needed for the [fast data loading]({{< relref "#fast-data-loading" >}}) tools Dgraph Live Loader and Dgraph Bulk Loader.
@@ -278,18 +273,7 @@
 <sup>2</sup>: Dgraph Zero's HTTP-external port is used for [admin]({{< relref "#more-about-dgraph-zero" >}}) operations. Access to it is not required by clients.
 
 Users have to modify security rules or open firewall ports depending up on their underlying network to allow communication between cluster nodes and between the Dgraph instances themselves and between Dgraph and a client. A general rule is to make *-external (gRPC/HTTP) ports wide open to clients and gRPC-internal ports open within the cluster nodes.
-=======
-
->>>>>>> e4fdecb5
-
-<sup>1</sup>: Dgraph Zero's gRPC-internal port is used for internal communication within the cluster. It's also needed for the [fast data loading]({{< relref "#fast-data-loading" >}}) tools Dgraph Live Loader and Dgraph Bulk Loader.
-
-<sup>2</sup>: Dgraph Zero's HTTP-external port is used for [admin]({{< relref "#more-about-dgraph-zero" >}}) operations. Access to it is not required by clients.
-
-Users have to modify security rules or open firewall ports depending up on their underlying network to allow communication between cluster nodes and between the Dgraph instances themselves and between Dgraph and a client. A general rule is to make *-external (gRPC/HTTP) ports wide open to clients and gRPC-internal ports open within the cluster nodes.
-
-<<<<<<< HEAD
-=======
+
 **Ratel UI** accesses Dgraph Alpha on the HTTP-external port (default localhost:8080) and can be configured to talk to remote Dgraph cluster. This way you can run Ratel on your local machine and point to a remote cluster. But if you are deploying Ratel along with Dgraph cluster, then you may have to expose 8000 to the public.
 
 **Port Offset** To make it easier for user to setup the cluster, Dgraph defaults the ports used by Dgraph nodes and let user to provide an offset  (through command option `--port_offset`) to define actual ports used by the node. Offset can also be used when starting multiple zero nodes in a HA setup.
@@ -298,7 +282,6 @@
 
 **Ratel UI** by default listens on port 8000. You can use the `-port` flag to configure to listen on any other port.
 
->>>>>>> e4fdecb5
 ### HA Cluster Setup
 
 In a high-availability setup, we need to run 3 or 5 replicas for Zero, and similarly, 3 or 5 replicas for Alpha.
@@ -712,7 +695,6 @@
 
 ```sh
 docker service ls
-<<<<<<< HEAD
 ```
 
 Output:
@@ -736,31 +718,6 @@
 docker stack rm dgraph
 ```
 
-=======
-```
-
-Output:
-```
-ID                NAME               MODE            REPLICAS      IMAGE                     PORTS
-qck6v1lacvtu      dgraph_alpha1      replicated      1/1           dgraph/dgraph:latest      *:8080->8080/tcp, *:9080->9080/tcp
-i3iq5mwhxy8a      dgraph_alpha2      replicated      1/1           dgraph/dgraph:latest      *:8081->8081/tcp, *:9081->9081/tcp
-2ggma86bw7h7      dgraph_alpha3      replicated      1/1           dgraph/dgraph:latest      *:8082->8082/tcp, *:9082->9082/tcp
-wgn5adzk67n4      dgraph_alpha4      replicated      1/1           dgraph/dgraph:latest      *:8083->8083/tcp, *:9083->9083/tcp
-uzviqxv9fp2a      dgraph_alpha5      replicated      1/1           dgraph/dgraph:latest      *:8084->8084/tcp, *:9084->9084/tcp
-nl1j457ko54g      dgraph_alpha6      replicated      1/1           dgraph/dgraph:latest      *:8085->8085/tcp, *:9085->9085/tcp
-s11bwr4a6371      dgraph_ratel       replicated      1/1           dgraph/dgraph:latest      *:8000->8000/tcp
-vchibvpquaes      dgraph_zero1       replicated      1/1           dgraph/dgraph:latest      *:5080->5080/tcp, *:6080->6080/tcp
-199rezd7pw7c      dgraph_zero2       replicated      1/1           dgraph/dgraph:latest      *:5081->5081/tcp, *:6081->6081/tcp
-yb8ella56oxt      dgraph_zero3       replicated      1/1           dgraph/dgraph:latest      *:5082->5082/tcp, *:6082->6082/tcp
-```
-
-To stop the cluster run:
-
-```sh
-docker stack rm dgraph
-```
-
->>>>>>> e4fdecb5
 {{% notice "note" %}}
 1. This setup assumes that you are using 6 hosts, but if you are running fewer than 6 hosts then you have to either use different volumes between Dgraph alphas or use `-p` & `-w` to configure data directories.
 2. This setup would create and use a local volume called `dgraph_data-volume` on the instances. If you plan to replace instances, you should use remote storage like [cloudstore](https://docs.docker.com/docker-for-aws/persistent-data-volumes) instead of local disk. {{% /notice %}}
