+++
title = "Query Language"
+++

Dgraph's GraphQL+- is based on Facebook's [GraphQL](https://facebook.github.io/graphql/).  GraphQL wasn't developed for Graph databases, but its graph-like query syntax, schema validation and subgraph shaped response make it a great language choice.  We've modified the language to better support graph operations, adding and removing features to get the best fit for graph databases.  We're calling this simplified, feature rich language, ''GraphQL+-''.

GraphQL+- is a work in progress. We're adding more features and we might further simplify existing ones.

## Take a Tour - https://tour.dgraph.io

This document is the Dgraph query reference material.  It is not a tutorial.  It's designed as a reference for users who already know how to write queries in GraphQL+- but need to check syntax, or indices, or functions, etc.

{{% notice "note" %}}If you are new to Dgraph and want to learn how to use Dgraph and GraphQL+-, take the tour - https://tour.dgraph.io{{% /notice %}}


### Running examples

The examples in this reference use a database of 21 million triples about movies and actors.  The example queries run and return results.  The queries are executed by an instance of Dgraph running at https://play.dgraph.io/.  To run the queries locally or experiment a bit more, see the [Getting Started]({{< relref "get-started/index.md" >}}) guide, which also shows how to load the datasets used in the examples here.

## GraphQL+- Fundamentals

A GraphQL+- query finds nodes based on search criteria, matches patterns in a graph and returns a graph as a result.

A query is composed of nested blocks, starting with a query root.  The root finds the initial set of nodes against which the following graph matching and filtering is applied.

{{% notice "note" %}}See more about Queries in [Queries design concept]({{< relref "design-concepts/index.md#queries" >}}) {{% /notice %}}

### Returning Values

Each query has a name, specified at the query root, and the same name identifies the results.

If an edge is of a value type, the value can be returned by giving the edge name.

Query Example: In the example dataset, edges that link movies to directors and actors, movies have a name, release date and identifiers for a number of well known movie databases.  This query, with name `bladerunner`, and root matching a movie name, returns those values for the early 80's sci-fi classic "Blade Runner".

{{< runnable >}}
{
  bladerunner(func: eq(name@en, "Blade Runner")) {
    uid
    name@en
    initial_release_date
    netflix_id
  }
}
{{< /runnable >}}

The query first searches the graph, using indexes to make the search efficient, for all nodes with a `name` edge equaling "Blade Runner".  For the found node the query then returns the listed outgoing edges.

Every node had a unique 64-bit identifier.  The `uid` edge in the query above returns that identifier.  If the required node is already known, then the function `uid` finds the node.

Query Example: "Blade Runner" movie data found by UID.

{{< runnable >}}
{
  bladerunner(func: uid(0x394c)) {
    uid
    name@en
    initial_release_date
    netflix_id
  }
}
{{< /runnable >}}

A query can match many nodes and return the values for each.

Query Example: All nodes that have either "Blade" or "Runner" in the name.

{{< runnable >}}
{
  bladerunner(func: anyofterms(name@en, "Blade Runner")) {
    uid
    name@en
    initial_release_date
    netflix_id
  }
}
{{< /runnable >}}

Multiple IDs can be specified in a list to the `uid` function.

Query Example:
{{< runnable >}}
{
  movies(func: uid(0xb5849, 0x394c)) {
    uid
    name@en
    initial_release_date
    netflix_id
  }
}
{{< /runnable >}}


{{% notice "note" %}} If your predicate has special characters, then you should wrap it with angular
brackets while asking for it in the query. E.g. `<first:name>`{{% /notice %}}

### Expanding Graph Edges

A query expands edges from node to node by nesting query blocks with `{ }`.

Query Example: The actors and characters played in "Blade Runner".  The query first finds the node with name "Blade Runner", then follows  outgoing `starring` edges to nodes representing an actor's performance as a character.  From there the `performance.actor` and `performance.character` edges are expanded to find the actor names and roles for every actor in the movie.
{{< runnable >}}
{
  brCharacters(func: eq(name@en, "Blade Runner")) {
    name@en
    initial_release_date
    starring {
      performance.actor {
        name@en  # actor name
      }
      performance.character {
        name@en  # character name
      }
    }
  }
}
{{< /runnable >}}


### Comments

Anything on a line following a `#` is a comment

### Applying Filters

The query root finds an initial set of nodes and the query proceeds by returning values and following edges to further nodes - any node reached in the query is found by traversal after the search at root.  The nodes found can be filtered by applying `@filter`, either after the root or at any edge.

Query Example: "Blade Runner" director Ridley Scott's movies released before the year 2000.
{{< runnable >}}
{
  scott(func: eq(name@en, "Ridley Scott")) {
    name@en
    initial_release_date
    director.film @filter(le(initial_release_date, "2000")) {
      name@en
      initial_release_date
    }
  }
}
{{< /runnable >}}

Query Example: Movies with either "Blade" or "Runner" in the title and released before the year 2000.

{{< runnable >}}
{
  bladerunner(func: anyofterms(name@en, "Blade Runner")) @filter(le(initial_release_date, "2000")) {
    uid
    name@en
    initial_release_date
    netflix_id
  }
}
{{< /runnable >}}

### Language Support

{{% notice "note" %}}A `@lang` directive must be specified in the schema to query or mutate
predicates with language tags.{{% /notice %}}

Dgraph supports UTF-8 strings.

In a query, for a string valued edge `edge`, the syntax
```
edge@lang1:...:langN
```
specifies the preference order for returned languages, with the following rules.

* At most one result will be returned (except in the case where the language list is set to *).
* The preference list is considered left to right: if a value in given language is not found, the next language from the list is considered.
* If there are no values in any of the specified languages, no value is returned.
* A final `.` means that a value without a specified language is returned or if there is no value without language, a value in ''some'' language is returned.
* Setting the language list value to * will return all the values for that predicate along with their language. Values without a language tag are also returned.

For example:

- `name`   => Look for an untagged string; return nothing if no untagged value exits.
- `name@.` => Look for an untagged string, then any language.
- `name@en` => Look for `en` tagged string; return nothing if no `en` tagged string exists.
- `name@en:.` => Look for `en`, then untagged, then any language.
- `name@en:pl` => Look for `en`, then `pl`, otherwise nothing.
- `name@en:pl:.` => Look for `en`, then `pl`, then untagged, then any language.
- `name@*` => Look for all the values of this predicate and return them along with their language. For example, if there are two values with languages en and hi, this query will return two keys named "name@en" and "name@hi".


{{% notice "note" %}}

In functions, language lists (including the `@*` notation) are not allowed.
Untagged predicates, Single language tags, and `.` notation work as described
above.

---

In [full-text search functions]({{< relref "#full-text-search" >}})
(`alloftext`, `anyoftext`), when no language is specified (untagged or `@.`),
the default (English) full-text tokenizer is used. This does not mean that
the value with the `en` tag will be searched when querying the untagged value,
but that untagged values will be treated as English text. If you don't want that
to be the case, use the appropriate tag for the desired language, both for
mutating and querying the value.

{{% /notice %}}


Query Example: Some of Bollywood director and actor Farhan Akhtar's movies have a name stored in Russian as well as Hindi and English, others do not.

{{< runnable >}}
{
  q(func: allofterms(name@en, "Farhan Akhtar")) {
    name@hi
    name@en

    director.film {
      name@ru:hi:en
      name@en
      name@hi
      name@ru
    }
  }
}
{{< /runnable >}}




## Functions

Functions allow filtering based on properties of nodes or [variables]({{<relref "#value-variables">}}).  Functions can be applied in the query root or in filters.
<<<<<<< HEAD

{{% notice "note" %}}Support for filters on non-indexed predicates was added with Dgraph `v1.2.0`.
{{% /notice %}}

Comparison functions (`eq`, `ge`, `gt`, `le`, `lt`) in the query root (aka `func:`) can only
be applied on [indexed predicates]({{< relref "#indexing">}}). Since v1.2, comparison functions
can now be used on [@filter]({{<relref "#applying-filters">}}) directives even on predicates
that have not been indexed.
Filtering on non-indexed predicates can be slow for large datasets, as they require
iterating over all of the possible values at the level where the filter is being used.

=======

{{% notice "note" %}}Support for filters on non-indexed predicates was added with Dgraph `v1.2.0`.
{{% /notice %}}

Comparison functions (`eq`, `ge`, `gt`, `le`, `lt`) in the query root (aka `func:`) can only
be applied on [indexed predicates]({{< relref "#indexing">}}). Since v1.2, comparison functions
can now be used on [@filter]({{<relref "#applying-filters">}}) directives even on predicates
that have not been indexed.
Filtering on non-indexed predicates can be slow for large datasets, as they require
iterating over all of the possible values at the level where the filter is being used.

>>>>>>> e4fdecb5
All other functions, in the query root or in the filter can only be applied to indexed predicates.

For functions on string valued predicates, if no language preference is given, the function is applied to all languages and strings without a language tag; if a language preference is given, the function is applied only to strings of the given language.


### Term matching


#### allofterms

Syntax Example: `allofterms(predicate, "space-separated term list")`

Schema Types: `string`

Index Required: `term`


Matches strings that have all specified terms in any order; case insensitive.

##### Usage at root

Query Example: All nodes that have `name` containing terms `indiana` and `jones`, returning the English name and genre in English.

{{< runnable >}}
{
  me(func: allofterms(name@en, "jones indiana")) {
    name@en
    genre {
      name@en
    }
  }
}
{{< /runnable >}}

##### Usage as Filter

Query Example: All Steven Spielberg films that contain the words `indiana` and `jones`.  The `@filter(has(director.film))` removes nodes with name Steven Spielberg that aren't the director --- the data also contains a character in a film called Steven Spielberg.

{{< runnable >}}
{
  me(func: eq(name@en, "Steven Spielberg")) @filter(has(director.film)) {
    name@en
    director.film @filter(allofterms(name@en, "jones indiana"))  {
      name@en
    }
  }
}
{{< /runnable >}}


#### anyofterms


Syntax Example: `anyofterms(predicate, "space-separated term list")`

Schema Types: `string`

Index Required: `term`


Matches strings that have any of the specified terms in any order; case insensitive.

##### Usage at root

Query Example: All nodes that have a `name` containing either `poison` or `peacock`.  Many of the returned nodes are movies, but people like Joan Peacock also meet the search terms because without a [cascade directive]({{< relref "#cascade-directive">}}) the query doesn't require a genre.

{{< runnable >}}
{
  me(func:anyofterms(name@en, "poison peacock")) {
    name@en
    genre {
      name@en
    }
  }
}
{{< /runnable >}}


##### Usage as filter

Query Example: All Steven Spielberg movies that contain `war` or `spies`.  The `@filter(has(director.film))` removes nodes with name Steven Spielberg that aren't the director --- the data also contains a character in a film called Steven Spielberg.

{{< runnable >}}
{
  me(func: eq(name@en, "Steven Spielberg")) @filter(has(director.film)) {
    name@en
    director.film @filter(anyofterms(name@en, "war spies"))  {
      name@en
    }
  }
}
{{< /runnable >}}


### Regular Expressions


Syntax Examples: `regexp(predicate, /regular-expression/)` or case insensitive `regexp(predicate, /regular-expression/i)`

Schema Types: `string`

Index Required: `trigram`


Matches strings by regular expression.  The regular expression language is that of [go regular expressions](https://golang.org/pkg/regexp/syntax/).

Query Example: At root, match nodes with `Steven Sp` at the start of `name`, followed by any characters.  For each such matched uid, match the films containing `ryan`.  Note the difference with `allofterms`, which would match only `ryan` but regular expression search will also match within terms, such as `bryan`.

{{< runnable >}}
{
  directors(func: regexp(name@en, /^Steven Sp.*$/)) {
    name@en
    director.film @filter(regexp(name@en, /ryan/i)) {
      name@en
    }
  }
}
{{< /runnable >}}


#### Technical details

A Trigram is a substring of three continuous runes. For example, `Dgraph` has trigrams `Dgr`, `gra`, `rap`, `aph`.

To ensure efficiency of regular expression matching, Dgraph uses [trigram indexing](https://swtch.com/~rsc/regexp/regexp4.html).  That is, Dgraph converts the regular expression to a trigram query, uses the trigram index and trigram query to find possible matches and applies the full regular expression search only to the possibles.

#### Writing Efficient Regular Expressions and Limitations

Keep the following in mind when designing regular expression queries.

- At least one trigram must be matched by the regular expression (patterns shorter than 3 runes are not supported).  That is, Dgraph requires regular expressions that can be converted to a trigram query.
- The number of alternative trigrams matched by the regular expression should be as small as possible  (`[a-zA-Z][a-zA-Z][0-9]` is not a good idea).  Many possible matches means the full regular expression is checked against many strings; where as, if the expression enforces more trigrams to match, Dgraph can make better use of the index and check the full regular expression against a smaller set of possible matches.
- Thus, the regular expression should be as precise as possible.  Matching longer strings means more required trigrams, which helps to effectively use the index.
- If repeat specifications (`*`, `+`, `?`, `{n,m}`) are used, the entire regular expression must not match the _empty_ string or _any_ string: for example, `*` may be used like `[Aa]bcd*` but not like `(abcd)*` or `(abcd)|((defg)*)`
- Repeat specifications after bracket expressions (e.g. `[fgh]{7}`, `[0-9]+` or `[a-z]{3,5}`) are often considered as matching any string because they match too many trigrams.
- If the partial result (for subset of trigrams) exceeds 1000000 uids during index scan, the query is stopped to prohibit expensive queries.


### Fuzzy matching


Syntax: `match(predicate, string, distance)`

Schema Types: `string`

Index Required: `trigram`

Matches predicate values by calculating the [Levenshtein distance](https://en.wikipedia.org/wiki/Levenshtein_distance) to the string,
also known as _fuzzy matching_. The distance parameter must be greater than zero (0). Using a greater distance value can yield more but less accurate results.

Query Example: At root, fuzzy match nodes similar to `Stephen`, with a distance value of less than or equal to 8.

{{< runnable >}}
{
  directors(func: match(name@en, Stephen, 8)) {
    name@en
  }
}
{{< /runnable >}}

Same query with a Levenshtein distance of 3.

{{< runnable >}}
{
  directors(func: match(name@en, Stephen, 3)) {
    name@en
  }
}
{{< /runnable >}}


### Full-Text Search

Syntax Examples: `alloftext(predicate, "space-separated text")` and `anyoftext(predicate, "space-separated text")`

Schema Types: `string`

Index Required: `fulltext`


Apply full-text search with stemming and stop words to find strings matching all or any of the given text.

The following steps are applied during index generation and to process full-text search arguments:

1. Tokenization (according to Unicode word boundaries).
1. Conversion to lowercase.
1. Unicode-normalization (to [Normalization Form KC](http://unicode.org/reports/tr15/#Norm_Forms)).
1. Stemming using language-specific stemmer (if supported by language).
1. Stop words removal (if supported by language).

Dgraph uses [bleve](https://github.com/blevesearch/bleve) for its full-text search indexing. See also the bleve language specific [stop word lists](https://github.com/blevesearch/bleve/tree/master/analysis/lang).

Following table contains all supported languages, corresponding country-codes, stemming and stop words filtering support.

|  Language  | Country Code | Stemming | Stop words |
| :--------: | :----------: | :------: | :--------: |
|   Arabic   |      ar      | &#10003; |  &#10003;  |
|  Armenian  |      hy      |          |  &#10003;  |
|   Basque   |      eu      |          |  &#10003;  |
| Bulgarian  |      bg      |          |  &#10003;  |
|  Catalan   |      ca      |          |  &#10003;  |
|  Chinese   |      zh      | &#10003; |  &#10003;  |
|   Czech    |      cs      |          |  &#10003;  |
|   Danish   |      da      | &#10003; |  &#10003;  |
|   Dutch    |      nl      | &#10003; |  &#10003;  |
|  English   |      en      | &#10003; |  &#10003;  |
|  Finnish   |      fi      | &#10003; |  &#10003;  |
|   French   |      fr      | &#10003; |  &#10003;  |
|   Gaelic   |      ga      |          |  &#10003;  |
|  Galician  |      gl      |          |  &#10003;  |
|   German   |      de      | &#10003; |  &#10003;  |
|   Greek    |      el      |          |  &#10003;  |
|   Hindi    |      hi      | &#10003; |  &#10003;  |
| Hungarian  |      hu      | &#10003; |  &#10003;  |
| Indonesian |      id      |          |  &#10003;  |
|  Italian   |      it      | &#10003; |  &#10003;  |
|  Japanese  |      ja      | &#10003; |  &#10003;  |
|   Korean   |      ko      | &#10003; |  &#10003;  |
| Norwegian  |      no      | &#10003; |  &#10003;  |
|  Persian   |      fa      |          |  &#10003;  |
| Portuguese |      pt      | &#10003; |  &#10003;  |
|  Romanian  |      ro      | &#10003; |  &#10003;  |
|  Russian   |      ru      | &#10003; |  &#10003;  |
|  Spanish   |      es      | &#10003; |  &#10003;  |
|  Swedish   |      sv      | &#10003; |  &#10003;  |
|  Turkish   |      tr      | &#10003; |  &#10003;  |


Query Example: All names that have `dog`, `dogs`, `bark`, `barks`, `barking`, etc.  Stop word removal eliminates `the` and `which`.

{{< runnable >}}
{
  movie(func:alloftext(name@en, "the dog which barks")) {
    name@en
  }
}
{{< /runnable >}}


### Inequality

#### equal to

Syntax Examples:

* `eq(predicate, value)`
* `eq(val(varName), value)`
* `eq(predicate, val(varName))`
* `eq(count(predicate), value)`
* `eq(predicate, [val1, val2, ..., valN])`
* `eq(predicate, [$var1, "value", ..., $varN])`

Schema Types: `int`, `float`, `bool`, `string`, `dateTime`

Index Required: An index is required for the `eq(predicate, ...)` forms (see table below) when used at query root.  For `count(predicate)` at the query root, the `@count` index is required. For variables the values have been calculated as part of the query, so no index is required.

| Type       | Index Options |
|:-----------|:--------------|
| `int`      | `int`         |
| `float`    | `float`       |
| `bool`     | `bool`        |
| `string`   | `exact`, `hash` |
| `dateTime` | `dateTime`    |

Test for equality of a predicate or variable to a value or find in a list of values.

The boolean constants are `true` and `false`, so with `eq` this becomes, for example, `eq(boolPred, true)`.

Query Example: Movies with exactly thirteen genres.

{{< runnable >}}
{
  me(func: eq(count(genre), 13)) {
    name@en
    genre {
      name@en
    }
  }
}
{{< /runnable >}}


Query Example: Directors called Steven who have directed 1,2 or 3 movies.

{{< runnable >}}
{
  steve as var(func: allofterms(name@en, "Steven")) {
    films as count(director.film)
  }

  stevens(func: uid(steve)) @filter(eq(val(films), [1,2,3])) {
    name@en
    numFilms : val(films)
  }
}
{{< /runnable >}}


#### less than, less than or equal to, greater than and greater than or equal to

Syntax Examples: for inequality `IE`

* `IE(predicate, value)`
* `IE(val(varName), value)`
* `IE(predicate, val(varName))`
* `IE(count(predicate), value)`

With `IE` replaced by

* `le` less than or equal to
* `lt` less than
* `ge` greater than or equal to
* `gt` greather than

Schema Types: `int`, `float`, `string`, `dateTime`

Index required: An index is required for the `IE(predicate, ...)` forms (see table below) when used at query root.  For `count(predicate)` at the query root, the `@count` index is required. For variables the values have been calculated as part of the query, so no index is required.

| Type       | Index Options |
|:-----------|:--------------|
| `int`      | `int`         |
| `float`    | `float`       |
| `string`   | `exact`       |
| `dateTime` | `dateTime`    |


Query Example: Ridley Scott movies released before 1980.

{{< runnable >}}
{
  me(func: eq(name@en, "Ridley Scott")) {
    name@en
    director.film @filter(lt(initial_release_date, "1980-01-01"))  {
      initial_release_date
      name@en
    }
  }
}
{{< /runnable >}}


Query Example: Movies with directors with `Steven` in `name` and have directed more than `100` actors.

{{< runnable >}}
{
  ID as var(func: allofterms(name@en, "Steven")) {
    director.film {
      num_actors as count(starring)
    }
    total as sum(val(num_actors))
  }

  dirs(func: uid(ID)) @filter(gt(val(total), 100)) {
    name@en
    total_actors : val(total)
  }
}
{{< /runnable >}}



Query Example: A movie in each genre that has over 30000 movies.  Because there is no order specified on genres, the order will be by UID.  The [count index]({{< relref "#count-index">}}) records the number of edges out of nodes and makes such queries more .

{{< runnable >}}
{
  genre(func: gt(count(~genre), 30000)){
    name@en
    ~genre (first:1) {
      name@en
    }
  }
}
{{< /runnable >}}

Query Example: Directors called Steven and their movies which have `initial_release_date` greater
than that of the movie Minority Report.

{{< runnable >}}
{
  var(func: eq(name@en,"Minority Report")) {
    d as initial_release_date
  }

  me(func: eq(name@en, "Steven Spielberg")) {
    name@en
    director.film @filter(ge(initial_release_date, val(d))) {
      initial_release_date
      name@en
    }
  }
}
{{< /runnable >}}


### uid

Syntax Examples:

* `q(func: uid(<uid>)) `
* `predicate @filter(uid(<uid1>, ..., <uidn>))`
* `predicate @filter(uid(a))` for variable `a`
* `q(func: uid(a,b))` for variables `a` and `b`


Filters nodes at the current query level to only nodes in the given set of UIDs.

For query variable `a`, `uid(a)` represents the set of UIDs stored in `a`.  For value variable `b`, `uid(b)` represents the UIDs from the UID to value map.  With two or more variables, `uid(a,b,...)` represents the union of all the variables.

`uid(<uid>)`, like an identity function, will return the requested UID even if the node does not have any edges.

Query Example: If the UID of a node is known, values for the node can be read directly.  The films of Priyanka Chopra by known UID

{{< runnable >}}
{
  films(func: uid(0x2c964)) {
    name@hi
    actor.film {
      performance.film {
        name@hi
      }
    }
  }
}
{{< /runnable >}}



Query Example: The films of Taraji Henson by genre.
{{< runnable >}}
{
  var(func: allofterms(name@en, "Taraji Henson")) {
    actor.film {
      F as performance.film {
        G as genre
      }
    }
  }

  Taraji_films_by_genre(func: uid(G)) {
    genre_name : name@en
    films : ~genre @filter(uid(F)) {
      film_name : name@en
    }
  }
}
{{< /runnable >}}



Query Example: Taraji Henson films ordered by number of genres, with genres listed in order of how many films Taraji has made in each genre.
{{< runnable >}}
{
  var(func: allofterms(name@en, "Taraji Henson")) {
    actor.film {
      F as performance.film {
        G as count(genre)
        genre {
          C as count(~genre @filter(uid(F)))
        }
      }
    }
  }

  Taraji_films_by_genre_count(func: uid(G), orderdesc: val(G)) {
    film_name : name@en
    genres : genre (orderdesc: val(C)) {
      genre_name : name@en
    }
  }
}
{{< /runnable >}}


### uid_in


Syntax Examples:

* `q(func: ...) @filter(uid_in(predicate, <uid>))`
* `predicate1 @filter(uid_in(predicate2, <uid>))`

Schema Types: UID

Index Required: none

While the `uid` function filters nodes at the current level based on UID, function `uid_in` allows looking ahead along an edge to check that it leads to a particular UID.  This can often save an extra query block and avoids returning the edge.

`uid_in` cannot be used at root, it accepts one UID constant as its argument (not a variable).


Query Example: The collaborations of Marc Caro and Jean-Pierre Jeunet (UID 0x99706).  If the UID of Jean-Pierre Jeunet is known, querying this way removes the need to have a block extracting his UID into a variable and the extra edge traversal and filter for `~director.film`.
{{< runnable >}}
{
  caro(func: eq(name@en, "Marc Caro")) {
    name@en
    director.film @filter(uid_in(~director.film, 0x99706)) {
      name@en
    }
  }
}
{{< /runnable >}}


### has

Syntax Examples: `has(predicate)`

Schema Types: all

Determines if a node has a particular predicate.

Query Example: First five directors and all their movies that have a release date recorded.  Directors have directed at least one film --- equivalent semantics to `gt(count(director.film), 0)`.
{{< runnable >}}
{
  me(func: has(director.film), first: 5) {
    name@en
    director.film @filter(has(initial_release_date))  {
      initial_release_date
      name@en
    }
  }
}
{{< /runnable >}}

### Geolocation

{{% notice "note" %}} As of now we only support indexing Point, Polygon and MultiPolygon [geometry types](https://github.com/twpayne/go-geom#geometry-types). However, Dgraph can store other types of gelocation data. {{% /notice %}}

Note that for geo queries, any polygon with holes is replace with the outer loop, ignoring holes.  Also, as for version 0.7.7 polygon containment checks are approximate.

#### Mutations

To make use of the geo functions you would need an index on your predicate.
```
loc: geo @index(geo) .
```

Here is how you would add a `Point`.

```
{
  set {
    <_:0xeb1dde9c> <loc> "{'type':'Point','coordinates':[-122.4220186,37.772318]}"^^<geo:geojson> .
    <_:0xeb1dde9c> <name> "Hamon Tower" .
    <_:0xeb1dde9c> <dgraph.type> "Location" .
  }
}
```

Here is how you would associate a `Polygon` with a node. Adding a `MultiPolygon` is also similar.

```
{
  set {
    <_:0xf76c276b> <loc> "{'type':'Polygon','coordinates':[[[-122.409869,37.7785442],[-122.4097444,37.7786443],[-122.4097544,37.7786521],[-122.4096334,37.7787494],[-122.4096233,37.7787416],[-122.4094004,37.7789207],[-122.4095818,37.7790617],[-122.4097883,37.7792189],[-122.4102599,37.7788413],[-122.409869,37.7785442]],[[-122.4097357,37.7787848],[-122.4098499,37.778693],[-122.4099025,37.7787339],[-122.4097882,37.7788257],[-122.4097357,37.7787848]]]}"^^<geo:geojson> .
    <_:0xf76c276b> <name> "Best Western Americana Hotel" .
    <_:0xf76c276b> <dgraph.type> "Location" .
  }
}
```

The above examples have been picked from our [SF Tourism](https://github.com/dgraph-io/benchmarks/blob/master/data/sf.tourism.gz?raw=true) dataset.

#### Query

##### near

Syntax Example: `near(predicate, [long, lat], distance)`

Schema Types: `geo`

Index Required: `geo`

Matches all entities where the location given by `predicate` is within `distance` meters of geojson coordinate `[long, lat]`.

Query Example: Tourist destinations within 1000 meters (1 kilometer) of a point in Golden Gate Park in San Francisco.

{{< runnable >}}
{
  tourist(func: near(loc, [-122.469829, 37.771935], 1000) ) {
    name
  }
}
{{< /runnable >}}


##### within

Syntax Example: `within(predicate, [[[long1, lat1], ..., [longN, latN]]])`

Schema Types: `geo`

Index Required: `geo`

Matches all entities where the location given by `predicate` lies within the polygon specified by the geojson coordinate array.

Query Example: Tourist destinations within the specified area of Golden Gate Park, San Francisco.

{{< runnable >}}
{
  tourist(func: within(loc, [[[-122.47266769409178, 37.769018558337926 ], [ -122.47266769409178, 37.773699921075135 ], [ -122.4651575088501, 37.773699921075135 ], [ -122.4651575088501, 37.769018558337926 ], [ -122.47266769409178, 37.769018558337926]]] )) {
    name
  }
}
{{< /runnable >}}


##### contains

Syntax Examples: `contains(predicate, [long, lat])` or `contains(predicate, [[long1, lat1], ..., [longN, latN]])`

Schema Types: `geo`

Index Required: `geo`

Matches all entities where the polygon describing the location given by `predicate` contains geojson coordinate `[long, lat]` or given geojson polygon.

Query Example : All entities that contain a point in the flamingo enclosure of San Francisco Zoo.
{{< runnable >}}
{
  tourist(func: contains(loc, [ -122.50326097011566, 37.73353615592843 ] )) {
    name
  }
}
{{< /runnable >}}


##### intersects

Syntax Example: `intersects(predicate, [[[long1, lat1], ..., [longN, latN]]])`

Schema Types: `geo`

Index Required: `geo`

Matches all entities where the polygon describing the location given by `predicate` intersects the given geojson polygon.


{{< runnable >}}
{
  tourist(func: intersects(loc, [[[-122.503325343132, 37.73345766902749 ], [ -122.503325343132, 37.733903134117966 ], [ -122.50271648168564, 37.733903134117966 ], [ -122.50271648168564, 37.73345766902749 ], [ -122.503325343132, 37.73345766902749]]] )) {
    name
  }
}
{{< /runnable >}}



## Connecting Filters

Within `@filter` multiple functions can be used with boolean connectives.

### AND, OR and NOT

Connectives `AND`, `OR` and `NOT` join filters and can be built into arbitrarily complex filters, such as `(NOT A OR B) AND (C AND NOT (D OR E))`.  Note that, `NOT` binds more tightly than `AND` which binds more tightly than `OR`.

Query Example : All Steven Spielberg movies that contain either both "indiana" and "jones" OR both "jurassic" and "park".

{{< runnable >}}
{
  me(func: eq(name@en, "Steven Spielberg")) @filter(has(director.film)) {
    name@en
    director.film @filter(allofterms(name@en, "jones indiana") OR allofterms(name@en, "jurassic park"))  {
      uid
      name@en
    }
  }
}
{{< /runnable >}}


## Alias

Syntax Examples:

* `aliasName : predicate`
* `aliasName : predicate { ... }`
* `aliasName : varName as ...`
* `aliasName : count(predicate)`
* `aliasName : max(val(varName))`

An alias provides an alternate name in results.  Predicates, variables and aggregates can be aliased by prefixing with the alias name and `:`.  Aliases do not have to be different to the original predicate name, but, within a block, an alias must be distinct from predicate names and other aliases returned in the same block.  Aliases can be used to return the same predicate multiple times within a block.



Query Example: Directors with `name` matching term `Steven`, their UID, English name, average number of actors per movie, total number of films, and the name of each film in English and French.
{{< runnable >}}
{
  ID as var(func: allofterms(name@en, "Steven")) @filter(has(director.film)) {
    director.film {
      num_actors as count(starring)
    }
    average as avg(val(num_actors))
  }

  films(func: uid(ID)) {
    director_id : uid
    english_name : name@en
    average_actors : val(average)
    num_films : count(director.film)

    films : director.film {
      name : name@en
      english_name : name@en
      french_name : name@fr
    }
  }
}
{{< /runnable >}}


## Pagination

Pagination allows returning only a portion, rather than the whole, result set.  This can be useful for top-k style queries as well as to reduce the size of the result set for client side processing or to allow paged access to results.

Pagination is often used with [sorting]({{< relref "#sorting">}}).

{{% notice "note" %}}Without a sort order specified, the results are sorted by `uid`, which is assigned randomly. So the ordering, while deterministic, might not be what you expected.{{% /notice  %}}

### First

Syntax Examples:

* `q(func: ..., first: N)`
* `predicate (first: N) { ... }`
* `predicate @filter(...) (first: N) { ... }`

For positive `N`, `first: N` retrieves the first `N` results, by sorted or UID order.

For negative `N`, `first: N` retrieves the last `N` results, by sorted or UID order.  Currently, negative is only supported when no order is applied.  To achieve the effect of a negative with a sort, reverse the order of the sort and use a positive `N`.


Query Example: Last two films, by UID order, directed by Steven Spielberg and the first three genres of those movies, sorted alphabetically by English name.

{{< runnable >}}
{
  me(func: allofterms(name@en, "Steven Spielberg")) {
    director.film (first: -2) {
      name@en
      initial_release_date
      genre (orderasc: name@en) (first: 3) {
          name@en
      }
    }
  }
}
{{< /runnable >}}



Query Example: The three directors named Steven who have directed the most actors of all directors named Steven.

{{< runnable >}}
{
  ID as var(func: allofterms(name@en, "Steven")) @filter(has(director.film)) {
    director.film {
      stars as count(starring)
    }
    totalActors as sum(val(stars))
  }

  mostStars(func: uid(ID), orderdesc: val(totalActors), first: 3) {
    name@en
    stars : val(totalActors)

    director.film {
      name@en
    }
  }
}
{{< /runnable >}}

### Offset

Syntax Examples:

* `q(func: ..., offset: N)`
* `predicate (offset: N) { ... }`
* `predicate (first: M, offset: N) { ... }`
* `predicate @filter(...) (offset: N) { ... }`

With `offset: N` the first `N` results are not returned.  Used in combination with first, `first: M, offset: N` skips over `N` results and returns the following `M`.

Query Example: Order Hark Tsui's films by English title, skip over the first 4 and return the following 6.

{{< runnable >}}
{
  me(func: allofterms(name@en, "Hark Tsui")) {
    name@zh
    name@en
    director.film (orderasc: name@en) (first:6, offset:4)  {
      genre {
        name@en
      }
      name@zh
      name@en
      initial_release_date
    }
  }
}
{{< /runnable >}}

### After

Syntax Examples:

* `q(func: ..., after: UID)`
* `predicate (first: N, after: UID) { ... }`
* `predicate @filter(...) (first: N, after: UID) { ... }`

Another way to get results after skipping over some results is to use the default UID ordering and skip directly past a node specified by UID.  For example, a first query could be of the form `predicate (after: 0x0, first: N)`, or just `predicate (first: N)`, with subsequent queries of the form `predicate(after: <uid of last entity in last result>, first: N)`.


Query Example: The first five of Baz Luhrmann's films, sorted by UID order.

{{< runnable >}}
{
  me(func: allofterms(name@en, "Baz Luhrmann")) {
    name@en
    director.film (first:5) {
      uid
      name@en
    }
  }
}
{{< /runnable >}}

The fifth movie is the Australian movie classic Strictly Ballroom.  It has UID `0x99e44`.  The results after Strictly Ballroom can now be obtained with `after`.

{{< runnable >}}
{
  me(func: allofterms(name@en, "Baz Luhrmann")) {
    name@en
    director.film (first:5, after: 0x99e44) {
      uid
      name@en
    }
  }
}
{{< /runnable >}}


## Count

Syntax Examples:

* `count(predicate)`
* `count(uid)`

The form `count(predicate)` counts how many `predicate` edges lead out of a node.

The form `count(uid)` counts the number of UIDs matched in the enclosing block.

Query Example: The number of films acted in by each actor with `Orlando` in their name.

{{< runnable >}}
{
  me(func: allofterms(name@en, "Orlando")) @filter(has(actor.film)) {
    name@en
    count(actor.film)
  }
}
{{< /runnable >}}

Count can be used at root and [aliased]({{< relref "#alias">}}).

Query Example: Count of directors who have directed more than five films.  When used at the query root, the [count index]({{< relref "#count-index">}}) is required.

{{< runnable >}}
{
  directors(func: gt(count(director.film), 5)) {
    totalDirectors : count(uid)
  }
}
{{< /runnable >}}


Count can be assigned to a [value variable]({{< relref "#value-variables">}}).

Query Example: The actors of Ang Lee's "Eat Drink Man Woman" ordered by the number of movies acted in.

{{< runnable >}}
{
  var(func: allofterms(name@en, "eat drink man woman")) {
    starring {
      actors as performance.actor {
        totalRoles as count(actor.film)
      }
    }
  }

  edmw(func: uid(actors), orderdesc: val(totalRoles)) {
    name@en
    name@zh
    totalRoles : val(totalRoles)
  }
}
{{< /runnable >}}


## Sorting

Syntax Examples:

* `q(func: ..., orderasc: predicate)`
* `q(func: ..., orderdesc: val(varName))`
* `predicate (orderdesc: predicate) { ... }`
* `predicate @filter(...) (orderasc: N) { ... }`
* `q(func: ..., orderasc: predicate1, orderdesc: predicate2)`

Sortable Types: `int`, `float`, `String`, `dateTime`, `default`

Results can be sorted in ascending order (`orderasc`) or descending order (`orderdesc`) by a predicate or variable.

For sorting on predicates with [sortable indices]({{< relref "#sortable-indices">}}), Dgraph sorts on the values and with the index in parallel and returns whichever result is computed first.

Sorted queries retrieve up to 1000 results by default. This can be changed with [first]({{< relref "#first">}}).


Query Example: French director Jean-Pierre Jeunet's movies sorted by release date.

{{< runnable >}}
{
  me(func: allofterms(name@en, "Jean-Pierre Jeunet")) {
    name@fr
    director.film(orderasc: initial_release_date) {
      name@fr
      name@en
      initial_release_date
    }
  }
}
{{< /runnable >}}

Sorting can be performed at root and on value variables.

Query Example: All genres sorted alphabetically and the five movies in each genre with the most genres.

{{< runnable >}}
{
  genres as var(func: has(~genre)) {
    ~genre {
      numGenres as count(genre)
    }
  }

  genres(func: uid(genres), orderasc: name@en) {
    name@en
    ~genre (orderdesc: val(numGenres), first: 5) {
      name@en
      genres : val(numGenres)
    }
  }
}
{{< /runnable >}}

Sorting can also be performed by multiple predicates as shown below. If the values are equal for the
first predicate, then they are sorted by the second predicate and so on.

Query Example: Find all nodes which have type Person, sort them by their first_name and among those
that have the same first_name sort them by last_name in descending order.

```
{
  me(func: type("Person"), orderasc: first_name, orderdesc: last_name) {
    first_name
    last_name
  }
}
```

## Multiple Query Blocks

Inside a single query, multiple query blocks are allowed.  The result is all blocks with corresponding block names.

Multiple query blocks are executed in parallel.

The blocks need not be related in any way.

Query Example: All of Angelina Jolie's films, with genres, and Peter Jackson's films since 2008.

{{< runnable >}}
{
 AngelinaInfo(func:allofterms(name@en, "angelina jolie")) {
  name@en
   actor.film {
    performance.film {
      genre {
        name@en
      }
    }
   }
  }

 DirectorInfo(func: eq(name@en, "Peter Jackson")) {
    name@en
    director.film @filter(ge(initial_release_date, "2008"))  {
        Release_date: initial_release_date
        Name: name@en
    }
  }
}
{{< /runnable >}}


If queries contain some overlap in answers, the result sets are still independent.

Query Example: The movies Mackenzie Crook has acted in and the movies Jack Davenport has acted in.  The results sets overlap because both have acted in the Pirates of the Caribbean movies, but the results are independent and both contain the full answers sets.

{{< runnable >}}
{
  Mackenzie(func:allofterms(name@en, "Mackenzie Crook")) {
    name@en
    actor.film {
      performance.film {
        uid
        name@en
      }
      performance.character {
        name@en
      }
    }
  }

  Jack(func:allofterms(name@en, "Jack Davenport")) {
    name@en
    actor.film {
      performance.film {
        uid
        name@en
      }
      performance.character {
        name@en
      }
    }
  }
}
{{< /runnable >}}


### Var Blocks

Var blocks start with the keyword `var` and are not returned in the query results.

Query Example: Angelina Jolie's movies ordered by genre.

{{< runnable >}}
{
  var(func:allofterms(name@en, "angelina jolie")) {
    name@en
    actor.film {
      A AS performance.film {
        B AS genre
      }
    }
  }

  films(func: uid(B), orderasc: name@en) {
    name@en
    ~genre @filter(uid(A)) {
      name@en
    }
  }
}
{{< /runnable >}}


## Query Variables

Syntax Examples:

* `varName as q(func: ...) { ... }`
* `varName as var(func: ...) { ... }`
* `varName as predicate { ... }`
* `varName as predicate @filter(...) { ... }`

Types : `uid`

Nodes (UIDs) matched at one place in a query can be stored in a variable and used elsewhere.  Query variables can be used in other query blocks or in a child node of the defining block.

Query variables do not affect the semantics of the query at the point of definition.  Query variables are evaluated to all nodes matched by the defining block.

In general, query blocks are executed in parallel, but variables impose an evaluation order on some blocks.  Cycles induced by variable dependence are not permitted.

If a variable is defined, it must be used elsewhere in the query.

A query variable is used by extracting the UIDs in it with `uid(var-name)`.

The syntax `func: uid(A,B)` or `@filter(uid(A,B))` means the union of UIDs for variables `A` and `B`.

Query Example: The movies of Angelia Jolie and Brad Pitt where both have acted on movies in the same genre.  Note that `B` and `D` match all genres for all movies, not genres per movie.
{{< runnable >}}
{
 var(func:allofterms(name@en, "angelina jolie")) {
   actor.film {
    A AS performance.film {  # All films acted in by Angelina Jolie
     B As genre  # Genres of all the films acted in by Angelina Jolie
    }
   }
  }

 var(func:allofterms(name@en, "brad pitt")) {
   actor.film {
    C AS performance.film {  # All films acted in by Brad Pitt
     D as genre  # Genres of all the films acted in by Brad Pitt
    }
   }
  }

 films(func: uid(D)) @filter(uid(B)) {   # Genres from both Angelina and Brad
  name@en
   ~genre @filter(uid(A, C)) {  # Movies in either A or C.
     name@en
   }
 }
}
{{< /runnable >}}


## Value Variables

Syntax Examples:

* `varName as scalarPredicate`
* `varName as count(predicate)`
* `varName as avg(...)`
* `varName as math(...)`

Types : `int`, `float`, `String`, `dateTime`, `default`, `geo`, `bool`

Value variables store scalar values.  Value variables are a map from the UIDs of the enclosing block to the corresponding values.

It therefore only makes sense to use the values from a value variable in a context that matches the same UIDs - if used in a block matching different UIDs the value variable is undefined.

It is an error to define a value variable but not use it elsewhere in the query.

Value variables are used by extracting the values with `val(var-name)`, or by extracting the UIDs with `uid(var-name)`.

[Facet]({{< relref "#facets-edge-attributes">}}) values can be stored in value variables.

Query Example: The number of movie roles played by the actors of the 80's classic "The Princess Bride".  Query variable `pbActors` matches the UIDs of all actors from the movie.  Value variable `roles` is thus a map from actor UID to number of roles.  Value variable `roles` can be used in the `totalRoles` query block because that query block also matches the `pbActors` UIDs, so the actor to number of roles map is available.

{{< runnable >}}
{
  var(func:allofterms(name@en, "The Princess Bride")) {
    starring {
      pbActors as performance.actor {
        roles as count(actor.film)
      }
    }
  }
  totalRoles(func: uid(pbActors), orderasc: val(roles)) {
    name@en
    numRoles : val(roles)
  }
}
{{< /runnable >}}


Value variables can be used in place of UID variables by extracting the UID list from the map.

Query Example: The same query as the previous example, but using value variable `roles` for matching UIDs in the `totalRoles` query block.

{{< runnable >}}
{
  var(func:allofterms(name@en, "The Princess Bride")) {
    starring {
      performance.actor {
        roles as count(actor.film)
      }
    }
  }
  totalRoles(func: uid(roles), orderasc: val(roles)) {
    name@en
    numRoles : val(roles)
  }
}
{{< /runnable >}}


### Variable Propagation

Like query variables, value variables can be used in other query blocks and in blocks nested within the defining block.  When used in a block nested within the block that defines the variable, the value is computed as a sum of the variable for parent nodes along all paths to the point of use.  This is called variable propagation.

For example:
```
{
  q(func: uid(0x01)) {
    myscore as math(1)          # A
    friends {                   # B
      friends {                 # C
        ...myscore...
      }
    }
  }
}
```
At line A, a value variable `myscore` is defined as mapping node with UID `0x01` to value 1.  At B, the value for each friend is still 1: there is only one path to each friend.  Traversing the friend edge twice reaches the friends of friends. The variable `myscore` gets propagated such that each friend of friend will receive the sum of its parents values:  if a friend of a friend is reachable from only one friend, the value is still 1, if they are reachable from two friends, the value is two and so on.  That is, the value of `myscore` for each friend of friends inside the block marked C will be the number of paths to them.

**The value that a node receives for a propagated variable is the sum of the values of all its parent nodes.**

This propagation is useful, for example, in normalizing a sum across users, finding the number of paths between nodes and accumulating a sum through a graph.



Query Example: For each Harry Potter movie, the number of roles played by actor Warwick Davis.
{{< runnable >}}
{
    num_roles(func: eq(name@en, "Warwick Davis")) @cascade @normalize {

    paths as math(1)  # records number of paths to each character

    actor : name@en

    actor.film {
      performance.film @filter(allofterms(name@en, "Harry Potter")) {
        film_name : name@en
        characters : math(paths)  # how many paths (i.e. characters) reach this film
      }
    }
  }
}
{{< /runnable >}}


Query Example: Each actor who has been in a Peter Jackson movie and the fraction of Peter Jackson movies they have appeared in.
{{< runnable >}}
{
    movie_fraction(func:eq(name@en, "Peter Jackson")) @normalize {

    paths as math(1)
    total_films : num_films as count(director.film)
    director : name@en

    director.film {
      starring {
        performance.actor {
          fraction : math(paths / (num_films/paths))
          actor : name@en
        }
      }
    }
  }
}
{{< /runnable >}}

More examples can be found in two Dgraph blog posts about using variable propagation for recommendation engines ([post 1](https://open.dgraph.io/post/recommendation/), [post 2](https://open.dgraph.io/post/recommendation2/)).

## Aggregation

Syntax Example: `AG(val(varName))`

For `AG` replaced with

* `min` : select the minimum value in the value variable `varName`
* `max` : select the maximum value
* `sum` : sum all values in value variable `varName`
* `avg` : calculate the average of values in `varName`

Schema Types:

| Aggregation       | Schema Types |
|:-----------|:--------------|
| `min` / `max`     | `int`, `float`, `string`, `dateTime`, `default`         |
| `sum` / `avg`    | `int`, `float`       |

Aggregation can only be applied to [value variables]({{< relref "#value-variables">}}).  An index is not required (the values have already been found and stored in the value variable mapping).

An aggregation is applied at the query block enclosing the variable definition.  As opposed to query variables and value variables, which are global, aggregation is computed locally.  For example:
```
A as predicateA {
  ...
  B as predicateB {
    x as ...some value...
  }
  min(val(x))
}
```
Here, `A` and `B` are the lists of all UIDs that match these blocks.  Value variable `x` is a mapping from UIDs in `B` to values.  The aggregation `min(val(x))`, however, is computed for each UID in `A`.  That is, it has a semantics of: for each UID in `A`, take the slice of `x` that corresponds to `A`'s outgoing `predicateB` edges and compute the aggregation for those values.

Aggregations can themselves be assigned to value variables, making a UID to aggregation map.


### Min

#### Usage at Root

Query Example: Get the min initial release date for any Harry Potter movie.

The release date is assigned to a variable, then it is aggregated and fetched in an empty block.
{{< runnable >}}
{
  var(func: allofterms(name@en, "Harry Potter")) {
    d as initial_release_date
  }
  me() {
    min(val(d))
  }
}
{{< /runnable >}}

#### Usage at other levels

Query Example:  Directors called Steven and the date of release of their first movie, in ascending order of first movie.

{{< runnable >}}
{
  stevens as var(func: allofterms(name@en, "steven")) {
    director.film {
      ird as initial_release_date
      # ird is a value variable mapping a film UID to its release date
    }
    minIRD as min(val(ird))
    # minIRD is a value variable mapping a director UID to their first release date
  }

  byIRD(func: uid(stevens), orderasc: val(minIRD)) {
    name@en
    firstRelease: val(minIRD)
  }
}
{{< /runnable >}}

### Max

#### Usage at Root

Query Example: Get the max initial release date for any Harry Potter movie.

The release date is assigned to a variable, then it is aggregated and fetched in an empty block.
{{< runnable >}}
{
  var(func: allofterms(name@en, "Harry Potter")) {
    d as initial_release_date
  }
  me() {
    max(val(d))
  }
}
{{< /runnable >}}

#### Usage at other levels

Query Example: Quentin Tarantino's movies and date of release of the most recent movie.

{{< runnable >}}
{
  director(func: allofterms(name@en, "Quentin Tarantino")) {
    director.film {
      name@en
      x as initial_release_date
    }
    max(val(x))
  }
}
{{< /runnable >}}

### Sum and Avg

#### Usage at Root

Query Example: Get the sum and average of number of count of movies directed by people who have
Steven or Tom in their name.

{{< runnable >}}
{
  var(func: anyofterms(name@en, "Steven Tom")) {
    a as count(director.film)
  }

  me() {
    avg(val(a))
    sum(val(a))
  }
}
{{< /runnable >}}

#### Usage at other levels

Query Example: Steven Spielberg's movies, with the number of recorded genres per movie, and the total number of genres and average genres per movie.

{{< runnable >}}
{
  director(func: eq(name@en, "Steven Spielberg")) {
    name@en
    director.film {
      name@en
      numGenres : g as count(genre)
    }
    totalGenres : sum(val(g))
    genresPerMovie : avg(val(g))
  }
}
{{< /runnable >}}


### Aggregating Aggregates

Aggregations can be assigned to value variables, and so these variables can in turn be aggregated.

Query Example: For each actor in a Peter Jackson film, find the number of roles played in any movie.  Sum these to find the total number of roles ever played by all actors in the movie.  Then sum the lot to find the total number of roles ever played by actors who have appeared in Peter Jackson movies.  Note that this demonstrates how to aggregate aggregates; the answer in this case isn't quite precise though, because actors that have appeared in multiple Peter Jackson movies are counted more than once.

{{< runnable >}}
{
  PJ as var(func:allofterms(name@en, "Peter Jackson")) {
    director.film {
      starring {  # starring an actor
        performance.actor {
          movies as count(actor.film)
          # number of roles for this actor
        }
        perf_total as sum(val(movies))
      }
      movie_total as sum(val(perf_total))
      # total roles for all actors in this movie
    }
    gt as sum(val(movie_total))
  }

  PJmovies(func: uid(PJ)) {
    name@en
    director.film (orderdesc: val(movie_total), first: 5) {
      name@en
      totalRoles : val(movie_total)
    }
    grandTotal : val(gt)
  }
}
{{< /runnable >}}


## Math on value variables

Value variables can be combined using mathematical functions.  For example, this could be used to associate a score which is then used to order or perform other operations, such as might be used in building news feeds, simple recommendation systems, and so on.

Math statements must be enclosed within `math( <exp> )` and must be stored to a value variable.

The supported operators are as follows:

| Operators                       | Types accepted                                 | What it does                                                   |
| :------------:                  | :--------------:                               | :------------------------:                                     |
| `+` `-` `*` `/` `%`             | `int`, `float`                                     | performs the corresponding operation                           |
| `min` `max`                     | All types except `geo`, `bool`  (binary functions) | selects the min/max value among the two                        |
| `<` `>` `<=` `>=` `==` `!=`     | All types except `geo`, `bool`                     | Returns true or false based on the values                      |
| `floor` `ceil` `ln` `exp` `sqrt` | `int`, `float` (unary function)                    | performs the corresponding operation                           |
| `since`                         | `dateTime`                                 | Returns the number of seconds in float from the time specified |
| `pow(a, b)`                     | `int`, `float`                                     | Returns `a to the power b`                                     |
| `logbase(a,b)`                  | `int`, `float`                                     | Returns `log(a)` to the base `b`                               |
| `cond(a, b, c)`                 | first operand must be a boolean                | selects `b` if `a` is true else `c`                            |


Query Example:  Form a score for each of Steven Spielberg's movies as the sum of number of actors, number of genres and number of countries.  List the top five such movies in order of decreasing score.

{{< runnable >}}
{
	var(func:allofterms(name@en, "steven spielberg")) {
		films as director.film {
			p as count(starring)
			q as count(genre)
			r as count(country)
			score as math(p + q + r)
		}
	}

	TopMovies(func: uid(films), orderdesc: val(score), first: 5){
		name@en
		val(score)
	}
}
{{< /runnable >}}

Value variables and aggregations of them can be used in filters.

Query Example: Calculate a score for each Steven Spielberg movie with a condition on release date to penalize movies that are more than 10 years old, filtering on the resulting score.

{{< runnable >}}
{
  var(func:allofterms(name@en, "steven spielberg")) {
    films as director.film {
      p as count(starring)
      q as count(genre)
      date as initial_release_date
      years as math(since(date)/(365*24*60*60))
      score as math(cond(years > 10, 0, ln(p)+q-ln(years)))
    }
  }

  TopMovies(func: uid(films), orderdesc: val(score)) @filter(gt(val(score), 2)){
    name@en
    val(score)
    val(date)
  }
}
{{< /runnable >}}


Values calculated with math operations are stored to value variables and so can be aggregated.

Query Example: Compute a score for each Steven Spielberg movie and then aggregate the score.

{{< runnable >}}
{
	steven as var(func:eq(name@en, "Steven Spielberg")) @filter(has(director.film)) {
		director.film {
			p as count(starring)
			q as count(genre)
			r as count(country)
			score as math(p + q + r)
		}
		directorScore as sum(val(score))
	}

	score(func: uid(steven)){
		name@en
		val(directorScore)
	}
}
{{< /runnable >}}


## GroupBy

Syntax Examples:

* `q(func: ...) @groupby(predicate) { min(...) }`
* `predicate @groupby(pred) { count(uid) }``


A `groupby` query aggregates query results given a set of properties on which to group elements.  For example, a query containing the block `friend @groupby(age) { count(uid) }`, finds all nodes reachable along the friend edge, partitions these into groups based on age, then counts how many nodes are in each group.  The returned result is the grouped edges and the aggregations.

Inside a `groupby` block, only aggregations are allowed and `count` may only be applied to `uid`.

If the `groupby` is applied to a `uid` predicate, the resulting aggregations can be saved in a variable (mapping the grouped UIDs to aggregate values) and used elsewhere in the query to extract information other than the grouped or aggregated edges.

Query Example: For Steven Spielberg movies, count the number of movies in each genre and for each of those genres return the genre name and the count.  The name can't be extracted in the `groupby` because it is not an aggregate, but `uid(a)` can be used to extract the UIDs from the UID to value map and thus organize the `byGenre` query by genre UID.


{{< runnable >}}
{
  var(func:allofterms(name@en, "steven spielberg")) {
    director.film @groupby(genre) {
      a as count(uid)
      # a is a genre UID to count value variable
    }
  }

  byGenre(func: uid(a), orderdesc: val(a)) {
    name@en
    total_movies : val(a)
  }
}
{{< /runnable >}}

Query Example: Actors from Tim Burton movies and how many roles they have played in Tim Burton movies.
{{< runnable >}}
{
  var(func:allofterms(name@en, "Tim Burton")) {
    director.film {
      starring @groupby(performance.actor) {
        a as count(uid)
        # a is an actor UID to count value variable
      }
    }
  }

  byActor(func: uid(a), orderdesc: val(a)) {
    name@en
    val(a)
  }
}
{{< /runnable >}}

## Expand Predicates

The `expand()` function can be used to expand the predicates out of a node. To
use `expand()`, the [type system]({{< relref "#type-system" >}}) is required.
Refer to the section on the type system to check how to set the types
nodes. The rest of this section assumes familiarity with that section.

There are two ways to use the `expand` function.

* Types can be passed to `expand()` to expand all the predicates in the type.

Query example: List the movies from the Harry Potter series:

{{< runnable >}}
{
  all(func: eq(name@en, "Harry Potter")) @filter(type(Series)) {
    name@en
    expand(Series) {
      name@en
      expand(Film)
    }
  }
}
{{< /runnable >}}

* If `_all_` is passed as an argument to `expand()`, the predicates to be
expanded will be the union of fields in the types assigned to a given node.

The `_all_` keyword requires that the nodes have types. Dgraph will look for all
the types that have been assigned to a node, query the types to check which
attributes they have, and use those to compute the list of predicates to expand.

For example, consider a node that has types `Animal` and `Pet`, which have
the following definitions:

```
type Animal {
    name
    species
    dob
}

type Pet {
    owner
    veterinarian
}
```

When `expand(_all_)` is called on this node, Dgraph will first check which types
the node has (`Animal` and `Pet`). Then it will get the definitions of `Animal`
and `Pet` and build a list of predicates from their type definitions.

```
name
species
dob
owner
veterinarian
```

{{% notice "note" %}}
For `string` predicates, `expand` only returns values not tagged with a language
(see [language preference]({{< relref "#language-support" >}})).  So it's often
required to add `name@fr` or `name@.` as well to an expand query.
{{% /notice  %}}

### Filtering during expand.

Expand queries support filters on the type of the outgoing edge. For example,
`expand(_all_) @filter(type(Person))` will expand on all the predicates but will
only include edges whose destination node is of type Person. Since only nodes of
type `uid` can have a type, this query will filter out any scalar values.

Please note that other type of filters and directives are not currently supported
with the expand function. The filter needs to use the `type` function for the
filter to be allowed. Logical `AND` and `OR` operations are allowed. For
example, `expand(_all_) @filter(type(Person) OR type(Animal))` will only expand
the edges that point to nodes of either type.

## Cascade Directive

With the `@cascade` directive, nodes that don't have all predicates specified in the query are removed. This can be useful in cases where some filter was applied or if nodes might not have all listed predicates.


Query Example: Harry Potter movies, with each actor and characters played.  With `@cascade`, any character not played by an actor called Warwick is removed, as is any Harry Potter movie without any actors called Warwick.  Without `@cascade`, every character is returned, but only those played by actors called Warwick also have the actor name.
{{< runnable >}}
{
  HP(func: allofterms(name@en, "Harry Potter")) @cascade {
    name@en
    starring{
        performance.character {
          name@en
        }
        performance.actor @filter(allofterms(name@en, "Warwick")){
            name@en
         }
    }
  }
}
{{< /runnable >}}

You can apply `@cascade` on inner query blocks as well.
{{< runnable >}}
{
  HP(func: allofterms(name@en, "Harry Potter")) {
    name@en
    genre {
      name@en
    }
    starring @cascade {
        performance.character {
          name@en
        }
        performance.actor @filter(allofterms(name@en, "Warwick")){
            name@en
         }
    }
  }
}
{{< /runnable >}}

## Normalize directive

With the `@normalize` directive, only aliased predicates are returned and the result is flattened to remove nesting.

Query Example: Film name, country and first two actors (by UID order) of every Steven Spielberg movie, without `initial_release_date` because no alias is given and flattened by `@normalize`
{{< runnable >}}
{
  director(func:allofterms(name@en, "steven spielberg")) @normalize {
    director: name@en
    director.film {
      film: name@en
      initial_release_date
      starring(first: 2) {
        performance.actor {
          actor: name@en
        }
        performance.character {
          character: name@en
        }
      }
      country {
        country: name@en
      }
    }
  }
}
{{< /runnable >}}

You can also apply `@normalize` on nested query blocks. It will work similarly but only flatten the result of the nested query block where `@normalize` has been applied. `@normalize` will return a list irrespective of the type of attribute on which it is applied.
{{< runnable >}}
{
  director(func:allofterms(name@en, "steven spielberg")) {
    director: name@en
    director.film {
      film: name@en
      initial_release_date
      starring(first: 2) @normalize {
        performance.actor {
          actor: name@en
        }
        performance.character {
          character: name@en
        }
      }
      country {
        country: name@en
      }
    }
  }
}
{{< /runnable >}}


## IgnoreReflex directive

The `@ignorereflex` directive forces the removal of child nodes that are reachable from themselves as a parent, through any path in the query result

Query Example: All the co-actors of Rutger Hauer.  Without `@ignorereflex`, the result would also include Rutger Hauer for every movie.

{{< runnable >}}
{
  coactors(func: eq(name@en, "Rutger Hauer")) @ignorereflex {
    actor.film {
      performance.film {
        starring {
          performance.actor {
            name@en
          }
        }
      }
    }
  }
}
{{< /runnable >}}

## Debug

For the purposes of debugging, you can attach a query parameter `debug=true` to a query. Attaching this parameter lets you retrieve the `uid` attribute for all the entities along with the `server_latency` and `start_ts` information under the `extensions` key of the response.

- `parsing_ns`: Latency in nanoseconds to parse the query.
- `processing_ns`: Latency in nanoseconds to process the query.
- `encoding_ns`: Latency in nanoseconds to encode the JSON response.
- `start_ts`: The logical start timestamp of the transaction.

Query with debug as a query parameter
```sh
curl -H "Content-Type: application/graphql+-" http://localhost:8080/query?debug=true -XPOST -d $'{
  tbl(func: allofterms(name@en, "The Big Lebowski")) {
    name@en
  }
}' | python -m json.tool | less
```

Returns `uid` and `server_latency`
```
{
  "data": {
    "tbl": [
      {
        "uid": "0x41434",
        "name@en": "The Big Lebowski"
      },
      {
        "uid": "0x145834",
        "name@en": "The Big Lebowski 2"
      },
      {
        "uid": "0x2c8a40",
        "name@en": "Jeffrey \"The Big\" Lebowski"
      },
      {
        "uid": "0x3454c4",
        "name@en": "The Big Lebowski"
      }
    ],
    "extensions": {
      "server_latency": {
        "parsing_ns": 18559,
        "processing_ns": 802990982,
        "encoding_ns": 1177565
      },
      "txn": {
        "start_ts": 40010
      }
    }
  }
}
```


## Schema

For each predicate, the schema specifies the target's type.  If a predicate `p` has type `T`, then for all subject-predicate-object triples `s p o` the object `o` is of schema type `T`.

* On mutations, scalar types are checked and an error thrown if the value cannot be converted to the schema type.

* On query, value results are returned according to the schema type of the predicate.

If a schema type isn't specified before a mutation adds triples for a predicate, then the type is inferred from the first mutation.  This type is either:

* type `uid`, if the first mutation for the predicate has nodes for the subject and object, or

* derived from the [RDF type]({{< relref "#rdf-types" >}}), if the object is a literal and an RDF type is present in the first mutation, or

* `default` type, otherwise.


### Schema Types

Dgraph supports scalar types and the UID type.

#### Scalar Types

For all triples with a predicate of scalar types the object is a literal.

| Dgraph Type | Go type |
| ------------|:--------|
|  `default`  | string  |
|  `int`      | int64   |
|  `float`    | float   |
|  `string`   | string  |
|  `bool`     | bool    |
|  `dateTime` | time.Time (RFC3339 format [Optional timezone] eg: 2006-01-02T15:04:05.999999999+10:00 or 2006-01-02T15:04:05.999999999)    |
|  `geo`      | [go-geom](https://github.com/twpayne/go-geom)    |
|  `password` | string (encrypted) |


{{% notice "note" %}}Dgraph supports date and time formats for `dateTime` scalar type only if they
are RFC 3339 compatible which is different from ISO 8601(as defined in the RDF spec). You should
convert your values to RFC 3339 format before sending them to Dgraph.{{% /notice  %}}

#### UID Type

The `uid` type denotes a node-node edge; internally each node is represented as a `uint64` id.

| Dgraph Type | Go type |
| ------------|:--------|
|  `uid`      | uint64  |


### Adding or Modifying Schema

Schema mutations add or modify schema.

Multiple scalar values can also be added for a `S P` by specifying the schema to be of
list type. Occupations in the example below can store a list of strings for each `S P`.

An index is specified with `@index`, with arguments to specify the tokenizer. When specifying an
index for a predicate it is mandatory to specify the type of the index. For example:

```
name: string @index(exact, fulltext) @count .
multiname: string @lang .
age: int @index(int) .
friend: [uid] @count .
dob: dateTime .
location: geo @index(geo) .
occupations: [string] @index(term) .
```

If no data has been stored for the predicates, a schema mutation sets up an empty schema ready to receive triples.

If data is already stored before the mutation, existing values are not checked to conform to the new schema.  On query, Dgraph tries to convert existing values to the new schema types, ignoring any that fail conversion.

If data exists and new indices are specified in a schema mutation, any index not in the updated list is dropped and a new index is created for every new tokenizer specified.

Reverse edges are also computed if specified by a schema mutation.


### Indexes in Background

Indexes may take long time to compute depending upon the size of the data.
Starting Dgraph version `20.03.0`, indexes can be computed in the background,
and thus indexing may still be running after an Alter operation returns.
This requires that you wait for indexing to complete before running queries
that require newly created indices. Such queries will fail with an error
notifying that a given predicate is not indexed or doesn't have reverse edges.

An alter operation will also fail if one is already in progress with an error
`schema is already being modified. Please retry`. Though, mutations can
be successfully executed while indexing is going on.

For example, let's say we execute an Alter operation with the following schema:

```
name: string @index(fulltext, term) .
age: int @index(int) @upsert .
friend: [uid] @count @reverse .
```

Once the Alter operation returns, Dgraph will report the following schema
and start background tasks to compute all the new indexes:

```
name: string .
age: int @upsert .
friend: [uid] .
```

When indexes are done computing, Dgraph will start reporting the indexes in the
schema. In a multi-node cluster, it is possible that the alphas will finish
computing indexes at different times. Alphas may return different schema in such
a case until all the indexes are done computing on all the Alphas.

Background indexing task may fail if an unexpected error occurs while computing
the indexes. You should retry the Alter operation in order to update the schema,
or sync the schema across all the alphas.

We also plan to add a simpler API soon to check the status of background indexing.
See this [PR](https://github.com/dgraph-io/dgraph/pull/4961) for more details.

#### HTTP API

You can specify the flag `runInBackground` to `true` to run
index computation in the background.

```sh
curl localhost:8080/alter?runInBackground=true -XPOST -d $'
    name: string @index(fulltext, term) .
    age: int @index(int) @upsert .
    friend: [uid] @count @reverse .
' | python -m json.tool | less
```

#### Grpc API

You can set `RunInBackground` field to `true` of the `api.Operation`
struct before passing it to the `Alter` function.

```go
op := &api.Operation{}
op.Schema = `
  name: string @index(fulltext, term) .
  age: int @index(int) @upsert .
  friend: [uid] @count @reverse .
`
op.RunInBackground = true
err = dg.Alter(context.Background(), op)
```


### Predicate name rules

Any alphanumeric combination of a predicate name is permitted.
Dgraph also supports [Internationalized Resource Identifiers](https://en.wikipedia.org/wiki/Internationalized_Resource_Identifier) (IRIs).
You can read more in [Predicates i18n](#predicates-i18n).

#### Allowed special characters

Single special characters are not accepted, which includes the special characters from IRIs.
They have to be prefixed/suffixed with alphanumeric characters.

```
][&*()_-+=!#$%
```

*Note: You are not restricted to use @ suffix, but the suffix character gets ignored.*

#### Forbidden special characters

The special characters below are not accepted.

```
^}|{`\~
```


### Predicates i18n

If your predicate is a URI or has language-specific characters, then enclose
it with angle brackets `<>` when executing the schema mutation.

{{% notice "note" %}}Dgraph supports [Internationalized Resource Identifiers](https://en.wikipedia.org/wiki/Internationalized_Resource_Identifier) (IRIs) for predicate names and values.{{% /notice  %}}

Schema syntax:
```
<职业>: string @index(exact) .
<年龄>: int @index(int) .
<地点>: geo @index(geo) .
<公司>: string .
```

This syntax allows for internationalized predicate names, but full-text indexing still defaults to English.
To use the right tokenizer for your language, you need to use the `@lang` directive and enter values using your
language tag.

Schema:
```
<公司>: string @index(fulltext) @lang .
```
Mutation:
```
{
  set {
    _:a <公司> "Dgraph Labs Inc"@en .
    _:b <公司> "夏新科技有限责任公司"@zh .
    _:a <dgraph.type> "Company" .
  }
}
```
Query:
```
{
  q(func: alloftext(<公司>@zh, "夏新科技有限责任公司")) {
    uid
    <公司>@.
  }
}
```


### Upsert directive

To use [upsert operations]({{< relref "howto/index.md#upserts">}}) on a
predicate, specify the `@upsert` directive in the schema. When committing
transactions involving predicates with the `@upsert` directive, Dgraph checks
index keys for conflicts, helping to enforce uniqueness constraints when running
concurrent upserts.

This is how you specify the upsert directive for a predicate.
```
email: string @index(exact) @upsert .
```

### Noconflict directive

The NoConflict directive prevents conflict detection at the predicate level. This is an experimental feature and not a
recommended directive but exists to help avoid conflicts for predicates that don't have high
correctness requirements. This can cause data loss, especially when used for predicates with count
index.

This is how you specify the `@noconflict` directive for a predicate.
```
email: string @index(exact) @noconflict .
```

### RDF Types

Dgraph supports a number of [RDF types in mutations]({{< relref "mutations/index.md#language-and-rdf-types" >}}).

As well as implying a schema type for a [first mutation]({{< relref "#schema" >}}), an RDF type can override a schema type for storage.

If a predicate has a schema type and a mutation has an RDF type with a different underlying Dgraph type, the convertibility to schema type is checked, and an error is thrown if they are incompatible, but the value is stored in the RDF type's corresponding Dgraph type.  Query results are always returned in schema type.

For example, if no schema is set for the `age` predicate.  Given the mutation
```
{
 set {
  _:a <age> "15"^^<xs:int> .
  _:b <age> "13" .
  _:c <age> "14"^^<xs:string> .
  _:d <age> "14.5"^^<xs:string> .
  _:e <age> "14.5" .
 }
}
```
Dgraph:

* sets the schema type to `int`, as implied by the first triple,
* converts `"13"` to `int` on storage,
* checks `"14"` can be converted to `int`, but stores as `string`,
* throws an error for the remaining two triples, because `"14.5"` can't be converted to `int`.

### Extended Types

The following types are also accepted.

#### Password type

A password for an entity is set with setting the schema for the attribute to be of type `password`.  Passwords cannot be queried directly, only checked for a match using the `checkpwd` function.
The passwords are encrypted using [bcrypt](https://en.wikipedia.org/wiki/Bcrypt).

For example: to set a password, first set schema, then the password:
```
pass: password .
```

```
{
  set {
    <0x123> <name> "Password Example" .
    <0x123> <pass> "ThePassword" .
  }
}
```

to check a password:
```
{
  check(func: uid(0x123)) {
    name
    checkpwd(pass, "ThePassword")
  }
}
```

output:
```
{
  "data": {
    "check": [
      {
        "name": "Password Example",
        "checkpwd(pass)": true
      }
    ]
  }
}
```

You can also use alias with password type.

```
{
  check(func: uid(0x123)) {
    name
    secret: checkpwd(pass, "ThePassword")
  }
}
```

output:
```
{
  "data": {
    "check": [
      {
        "name": "Password Example",
        "secret": true
      }
    ]
  }
}
```

### Indexing

{{% notice "note" %}}Filtering on a predicate by applying a [function]({{< relref "#functions" >}}) requires an index.{{% /notice %}}

When filtering by applying a function, Dgraph uses the index to make the search through a potentially large dataset efficient.

All scalar types can be indexed.

Types `int`, `float`, `bool` and `geo` have only a default index each: with tokenizers named `int`, `float`, `bool` and `geo`.

Types `string` and `dateTime` have a number of indices.

#### String Indices
The indices available for strings are as follows.

| Dgraph function            | Required index / tokenizer             | Notes |
| :-----------------------   | :------------                          | :---  |
| `eq`                       | `hash`, `exact`, `term`, or `fulltext` | The most performant index for `eq` is `hash`. Only use `term` or `fulltext` if you also require term or full-text search. If you're already using `term`, there is no need to use `hash` or `exact` as well. |
| `le`, `ge`, `lt`, `gt`     | `exact`                                | Allows faster sorting.                                   |
| `allofterms`, `anyofterms` | `term`                                 | Allows searching by a term in a sentence.                |
| `alloftext`, `anyoftext`   | `fulltext`                             | Matching with language specific stemming and stopwords.  |
| `regexp`                   | `trigram`                              | Regular expression matching. Can also be used for equality checking. |

{{% notice "warning" %}}
Incorrect index choice can impose performance penalties and an increased
transaction conflict rate. Use only the minimum number of and simplest indexes
that your application needs.
{{% /notice %}}


#### DateTime Indices

The indices available for `dateTime` are as follows.

| Index name / Tokenizer   | Part of date indexed                                      |
| :----------- | :------------------------------------------------------------------ |
| `year`      | index on year (default)                                        |
| `month`       | index on year and month                                         |
| `day`       | index on year, month and day                                      |
| `hour`       | index on year, month, day and hour                               |

The choices of `dateTime` index allow selecting the precision of the index.  Applications, such as the movies examples in these docs, that require searching over dates but have relatively few nodes per year may prefer the `year` tokenizer; applications that are dependent on fine grained date searches, such as real-time sensor readings, may prefer the `hour` index.


All the `dateTime` indices are sortable.


#### Sortable Indices

Not all the indices establish a total order among the values that they index. Sortable indices allow inequality functions and sorting.

* Indexes `int` and `float` are sortable.
* `string` index `exact` is sortable.
* All `dateTime` indices are sortable.

For example, given an edge `name` of `string` type, to sort by `name` or perform inequality filtering on names, the `exact` index must have been specified.  In which case a schema query would return at least the following tokenizers.

```
{
  "predicate": "name",
  "type": "string",
  "index": true,
  "tokenizer": [
    "exact"
  ]
}
```

#### Count index

For predicates with the `@count` Dgraph indexes the number of edges out of each node.  This enables fast queries of the form:
```
{
  q(func: gt(count(pred), threshold)) {
    ...
  }
}
```

### List Type

Predicate with scalar types can also store a list of values if specified in the schema. The scalar
type needs to be enclosed within `[]` to indicate that its a list type. These lists are like an
unordered set.

```
occupations: [string] .
score: [int] .
```

* A set operation adds to the list of values. The order of the stored values is non-deterministic.
* A delete operation deletes the value from the list.
* Querying for these predicates would return the list in an array.
* Indexes can be applied on predicates which have a list type and you can use [Functions]({{<ref
  "#functions">}}) on them.
* Sorting is not allowed using these predicates.

### Filtering on list

Dgraph supports filtering based on the list.
Filtering works similarly to how it works on edges and has the same available functions.

For example, `@filter(eq(occupations, "Teacher"))` at the root of the query or the
parent edge will display all the occupations from a list of each node in an array but
will only include nodes which have `Teacher` as one of the occupations. However, filtering
on value edge is not supported.

### Reverse Edges

A graph edge is unidirectional. For node-node edges, sometimes modeling requires reverse edges.  If only some subject-predicate-object triples have a reverse, these must be manually added.  But if a predicate always has a reverse, Dgraph computes the reverse edges if `@reverse` is specified in the schema.

The reverse edge of `anEdge` is `~anEdge`.

For existing data, Dgraph computes all reverse edges.  For data added after the schema mutation, Dgraph computes and stores the reverse edge for each added triple.

### Querying Schema

A schema query queries for the whole schema:

```
schema {}
```

{{% notice "note" %}} Unlike regular queries, the schema query is not surrounded
by curly braces. Also, schema queries and regular queries cannot be combined.
{{% /notice %}}

You can query for particular schema fields in the query body.

```
schema {
  type
  index
  reverse
  tokenizer
  list
  count
  upsert
  lang
}
```

You can also query for particular predicates:

```
schema(pred: [name, friend]) {
  type
  index
  reverse
  tokenizer
  list
  count
  upsert
  lang
}
```

Types can also be queried. Below are some example queries.

```
schema(type: Movie) {}
schema(type: [Person, Animal]) {}
```

Note that type queries do not contain anything between the curly braces. The
output will be the entire definition of the requested types.

## Type System

Dgraph supports a type system that can be used to categorize nodes and query
them based on their type. The type system is also used during expand queries.

### Type definition

Types are defined using a GraphQL-like syntax. For example:

```
type Student {
  name
  dob
  home_address
  year
  friends
}
```

Types are declared along with the schema using the Alter endpoint. In order to
properly support the above type, a predicate for each of the attributes
in the type is also needed, such as:

```
name: string @index(term) .
dob: datetime .
home_address: string .
year: int .
friends: [uid] .
```

Reverse predicates can also be included inside a type definition. For example, the type above
could be expanded to include the parent of the student if there's a predicate `children` with
a reverse edge (the brackets around the predicate name are needed to properly understand the
special character `~`).

```
children: [uid] @reverse .

type Student {
  name
  dob
  home_address
  year
  friends
  <~children>
}
```

Edges can be used in multiple types: for example, `name` might be used for both
a person and a pet. Sometimes, however, it's required to use a different
predicate for each type to represent a similar concept. For example, if student
names and book names required different indexes, then the predicates must be
different.

```
type Student {
  student_name
}

type Textbook {
  textbook_name
}

student_name: string @index(exact) .
textbook_name: string @lang @index(fulltext) .
```

Altering the schema for a type that already exists, overwrites the existing
definition.

### Setting the type of a node

Scalar nodes cannot have types since they only have one attribute and its type
is the type of the node. UID nodes can have a type. The type is set by setting
the value of the `dgraph.type` predicate for that node. A node can have multiple
types. Here's an example of how to set the types of a node:

```
{
  set {
    _:a <name> "Garfield" .
    _:a <dgraph.type> "Pet" .
    _:a <dgraph.type> "Animal" .
  }
}
```

`dgraph.type` is a reserved predicate and cannot be removed or modified.

### Using types during queries

Types can be used as a top level function in the query language. For example:

```
{
  q(func: type(Animal)) {
    uid
    name
  }
}
```

This query will only return nodes whose type is set to `Animal`.

Types can also be used to filter results inside a query. For example:

```
{
  q(func: has(parent)) {
    uid
    parent @filter(type(Person)) {
      uid
      name
    }
  }
}
```

This query will return the nodes that have a parent predicate and only the
`parent`'s of type `Person`.

### Deleting a type

Type definitions can be deleted using the Alter endpoint. All that is needed is
to send an operation object with the field `DropOp` (or `drop_op` depending on
the client) to the enum value `TYPE` and the field 'DropValue' (or `drop_value`)
to the type that is meant to be deleted.

Below is an example deleting the type `Person` using the Go client:
```go
err := c.Alter(context.Background(), &api.Operation{
                DropOp: api.Operation_TYPE,
                DropValue: "Person"})
```

### Expand queries and types

Queries using [expand]({{< relref "#expand-predicates" >}}) (i.e.:
`expand(_all_)`) require that the nodes to be expanded have types.

## Facets : Edge attributes

Dgraph supports facets --- **key value pairs on edges** --- as an extension to RDF triples. That is, facets add properties to edges, rather than to nodes.
For example, a `friend` edge between two nodes may have a boolean property of `close` friendship.
Facets can also be used as `weights` for edges.

Though you may find yourself leaning towards facets many times, they should not be misused.  It wouldn't be correct modeling to give the `friend` edge a facet `date_of_birth`. That should be an edge for the friend.  However, a facet like `start_of_friendship` might be appropriate.  Facets are however not first class citizen in Dgraph like predicates.

Facet keys are strings and values can be `string`, `bool`, `int`, `float` and `dateTime`.
For `int` and `float`, only 32-bit signed integers and 64-bit floats are accepted.

The following mutation is used throughout this section on facets.  The mutation adds data for some peoples and, for example, records a `since` facet in `mobile` and `car` to record when Alice bought the car and started using the mobile number.

First we add some schema.
```sh
curl localhost:8080/alter -XPOST -d $'
    name: string @index(exact, term) .
    rated: [uid] @reverse @count .
' | python -m json.tool | less
```

```sh
curl -H "Content-Type: application/rdf" localhost:8080/mutate?commitNow=true -XPOST -d $'
{
  set {

    # -- Facets on scalar predicates
    _:alice <name> "Alice" .
    _:alice <dgraph.type> "Person" .
    _:alice <mobile> "040123456" (since=2006-01-02T15:04:05) .
    _:alice <car> "MA0123" (since=2006-02-02T13:01:09, first=true) .

    _:bob <name> "Bob" .
    _:bob <dgraph.type> "Person" .
    _:bob <car> "MA0134" (since=2006-02-02T13:01:09) .

    _:charlie <name> "Charlie" .
    _:charlie <dgraph.type> "Person" .
    _:dave <name> "Dave" .
    _:dave <dgraph.type> "Person" .


    # -- Facets on UID predicates
    _:alice <friend> _:bob (close=true, relative=false) .
    _:alice <friend> _:charlie (close=false, relative=true) .
    _:alice <friend> _:dave (close=true, relative=true) .


    # -- Facets for variable propagation
    _:movie1 <name> "Movie 1" .
    _:movie1 <dgraph.type> "Movie" .
    _:movie2 <name> "Movie 2" .
    _:movie2 <dgraph.type> "Movie" .
    _:movie3 <name> "Movie 3" .
    _:movie3 <dgraph.type> "Movie" .

    _:alice <rated> _:movie1 (rating=3) .
    _:alice <rated> _:movie2 (rating=2) .
    _:alice <rated> _:movie3 (rating=5) .

    _:bob <rated> _:movie1 (rating=5) .
    _:bob <rated> _:movie2 (rating=5) .
    _:bob <rated> _:movie3 (rating=5) .

    _:charlie <rated> _:movie1 (rating=2) .
    _:charlie <rated> _:movie2 (rating=5) .
    _:charlie <rated> _:movie3 (rating=1) .
  }
}' | python -m json.tool | less
```

### Facets on scalar predicates


Querying `name`, `mobile` and `car` of Alice gives the same result as without facets.

{{< runnable >}}
{
  data(func: eq(name, "Alice")) {
     name
     mobile
     car
  }
}
{{</ runnable >}}


The syntax `@facets(facet-name)` is used to query facet data. For Alice the `since` facet for `mobile` and `car` are queried as follows.

{{< runnable >}}
{
  data(func: eq(name, "Alice")) {
     name
     mobile @facets(since)
     car @facets(since)
  }
}
{{</ runnable >}}


Facets are returned at the same level as the corresponding edge and have keys like edge|facet.

All facets on an edge are queried with `@facets`.

{{< runnable >}}
{
  data(func: eq(name, "Alice")) {
     name
     mobile @facets
     car @facets
  }
}
{{</ runnable >}}

### Facets i18n

Facets keys and values can use language-specific characters directly when mutating. But facet keys need to be enclosed in angle brackets `<>` when querying. This is similar to predicates. See [Predicates i18n](#predicates-i18n) for more info.

{{% notice "note" %}}Dgraph supports [Internationalized Resource Identifiers](https://en.wikipedia.org/wiki/Internationalized_Resource_Identifier) (IRIs) for facet keys when querying.{{% /notice  %}}

Example:
```
{
  set {
    _:person1 <name> "Daniel" (वंश="स्पेनी", ancestry="Español") .
    _:person1 <dgraph.type> "Person" .
    _:person2 <name> "Raj" (वंश="हिंदी", ancestry="हिंदी") .
    _:person2 <dgraph.type> "Person" .
    _:person3 <name> "Zhang Wei" (वंश="चीनी", ancestry="中文") .
    _:person3 <dgraph.type> "Person" .
  }
}
```
Query, notice the `<>`'s:
```
{
  q(func: has(name)) {
    name @facets(<वंश>)
  }
}
```

### Alias with facets

Alias can be specified while requesting specific predicates. Syntax is similar to how would request
alias for other predicates. `orderasc` and `orderdesc` are not allowed as alias as they have special
meaning. Apart from that anything else can be set as alias.

Here we set `car_since`, `close_friend` alias for `since`, `close` facets respectively.
{{< runnable >}}
{
   data(func: eq(name, "Alice")) {
     name
     mobile
     car @facets(car_since: since)
     friend @facets(close_friend: close) {
       name
     }
   }
}
{{</ runnable >}}



### Facets on UID predicates

Facets on UID edges work similarly to facets on value edges.

For example, `friend` is an edge with facet `close`.
It was set to true for friendship between Alice and Bob
and false for friendship between Alice and Charlie.

A query for friends of Alice.

{{< runnable >}}
{
  data(func: eq(name, "Alice")) {
    name
    friend {
      name
    }
  }
}
{{</ runnable >}}

A query for friends and the facet `close` with `@facets(close)`.

{{< runnable >}}
{
   data(func: eq(name, "Alice")) {
     name
     friend @facets(close) {
       name
     }
   }
}
{{</ runnable >}}


For uid edges like `friend`, facets go to the corresponding child under the key edge|facet. In the above
example you can see that the `close` facet on the edge between Alice and Bob appears with the key `friend|close`
along with Bob's results.

{{< runnable >}}
{
  data(func: eq(name, "Alice")) {
    name
    friend @facets {
      name
      car @facets
    }
  }
}
{{</ runnable >}}

Bob has a `car` and it has a facet `since`, which, in the results, is part of the same object as Bob
under the key car|since.
Also, the `close` relationship between Bob and Alice is part of Bob's output object.
Charlie does not have `car` edge and thus only UID facets.

### Filtering on facets

Dgraph supports filtering edges based on facets.
Filtering works similarly to how it works on edges without facets and has the same available functions.


Find Alice's close friends
{{< runnable >}}
{
  data(func: eq(name, "Alice")) {
    friend @facets(eq(close, true)) {
      name
    }
  }
}
{{</ runnable >}}


To return facets as well as filter, add another `@facets(<facetname>)` to the query.

{{< runnable >}}
{
  data(func: eq(name, "Alice")) {
    friend @facets(eq(close, true)) @facets(relative) { # filter close friends and give relative status
      name
    }
  }
}
{{</ runnable >}}


Facet queries can be composed with `AND`, `OR` and `NOT`.

{{< runnable >}}
{
  data(func: eq(name, "Alice")) {
    friend @facets(eq(close, true) AND eq(relative, true)) @facets(relative) { # filter close friends in my relation
      name
    }
  }
}
{{</ runnable >}}


### Sorting using facets

Sorting is possible for a facet on a uid edge. Here we sort the movies rated by Alice, Bob and
Charlie by their `rating` which is a facet.

{{< runnable >}}
{
  me(func: anyofterms(name, "Alice Bob Charlie")) {
    name
    rated @facets(orderdesc: rating) {
      name
    }
  }
}
{{</ runnable >}}



### Assigning Facet values to a variable

Facets on UID edges can be stored in [value variables]({{< relref "#value-variables" >}}).  The variable is a map from the edge target to the facet value.

Alice's friends reported by variables for `close` and `relative`.
{{< runnable >}}
{
  var(func: eq(name, "Alice")) {
    friend @facets(a as close, b as relative)
  }

  friend(func: uid(a)) {
    name
    val(a)
  }

  relative(func: uid(b)) {
    name
    val(b)
  }
}
{{</ runnable >}}


### Facets and Variable Propagation

Facet values of `int` and `float` can be assigned to variables and thus the [values propagate]({{< relref "#variable-propagation" >}}).


Alice, Bob and Charlie each rated every movie.  A value variable on facet `rating` maps movies to ratings.  A query that reaches a movie through multiple paths sums the ratings on each path.  The following sums Alice, Bob and Charlie's ratings for the three movies.

{{<runnable >}}
{
  var(func: anyofterms(name, "Alice Bob Charlie")) {
    num_raters as math(1)
    rated @facets(r as rating) {
      total_rating as math(r) # sum of the 3 ratings
      average_rating as math(total_rating / num_raters)
    }
  }
  data(func: uid(total_rating)) {
    name
    val(total_rating)
    val(average_rating)
  }

}
{{</ runnable >}}



### Facets and Aggregation

Facet values assigned to value variables can be aggregated.

{{< runnable >}}
{
  data(func: eq(name, "Alice")) {
    name
    rated @facets(r as rating) {
      name
    }
    avg(val(r))
  }
}
{{</ runnable >}}


Note though that `r` is a map from movies to the sum of ratings on edges in the query reaching the movie.  Hence, the following does not correctly calculate the average ratings for Alice and Bob individually --- it calculates 2 times the average of both Alice and Bob's ratings.

{{< runnable >}}

{
  data(func: anyofterms(name, "Alice Bob")) {
    name
    rated @facets(r as rating) {
      name
    }
    avg(val(r))
  }
}
{{</ runnable >}}

Calculating the average ratings of users requires a variable that maps users to the sum of their ratings.

{{< runnable >}}

{
  var(func: has(rated)) {
    num_rated as math(1)
    rated @facets(r as rating) {
      avg_rating as math(r / num_rated)
    }
  }

  data(func: uid(avg_rating)) {
    name
    val(avg_rating)
  }
}
{{</ runnable >}}

## K-Shortest Path Queries

The shortest path between a source (`from`) node and destination (`to`) node can be found using the keyword `shortest` for the query block name. It requires the source node UID, destination node UID and the predicates (at least one) that have to be considered for traversal. A `shortest` query block returns the shortest path under `_path_` in the query response. The path can also be stored in a variable which is used in other query blocks.

By default the shortest path is returned. With `numpaths: k`, the k-shortest paths are returned. With `depth: n`, the shortest paths up to `n` hops away are returned.

{{% notice "note" %}}
- If no predicates are specified in the `shortest` block, no path can be fetched as no edge is traversed.
- If you're seeing queries take a long time, you can set a [gRPC deadline](https://grpc.io/blog/deadlines) to stop the query after a certain amount of time.
{{% /notice %}}

For example:

```sh
curl localhost:8080/alter -XPOST -d $'
    name: string @index(exact) .
' | python -m json.tool | less
```

```sh
curl -H "Content-Type: application/rdf" localhost:8080/mutate?commitNow=true -XPOST -d $'
{
  set {
    _:a <friend> _:b (weight=0.1) .
    _:b <friend> _:c (weight=0.2) .
    _:c <friend> _:d (weight=0.3) .
    _:a <friend> _:d (weight=1) .
    _:a <name> "Alice" .
    _:a <dgraph.type> "Person" .
    _:b <name> "Bob" .
    _:b <dgraph.type> "Person" .
    _:c <name> "Tom" .
    _:c <dgraph.type> "Person" .
    _:d <name> "Mallory" .
    _:d <dgraph.type> "Person" .
  }
}' | python -m json.tool | less
```

The shortest path between Alice and Mallory (assuming UIDs 0x2 and 0x5 respectively) can be found with query:

```sh
curl -H "Content-Type: application/graphql+-" localhost:8080/query -XPOST -d $'{
 path as shortest(from: 0x2, to: 0x5) {
  friend
 }
 path(func: uid(path)) {
   name
 }
}' | python -m json.tool | less
```

Which returns the following results. (Note, without considering the `weight` facet, each edges' weight is considered as 1)

```
{
  "data": {
    "path": [
      {
        "name": "Alice"
      },
      {
        "name": "Mallory"
      }
    ],
    "_path_": [
      {
        "uid": "0x2",
        "friend": [
          {
            "uid": "0x5"
          }
        ]
      }
    ]
  }
}
```

We can return more paths by specifying `numpaths`. Setting `numpaths: 2` returns the shortest two paths:

```sh
curl -H "Content-Type: application/graphql+-" localhost:8080/query -XPOST -d $'{

 A as var(func: eq(name, "Alice"))
 M as var(func: eq(name, "Mallory"))

 path as shortest(from: uid(A), to: uid(M), numpaths: 2) {
  friend
 }
 path(func: uid(path)) {
   name
 }
}' | python -m json.tool | less
```

{{% notice "note" %}}In the query above, instead of using UID literals, we query both people using var blocks and the `uid()` function. You can also combine it with [GraphQL Variables]({{< relref "#graphql-variables" >}}).{{% /notice %}}

Edges weights are included by using facets on the edges as follows.

{{% notice "note" %}}Only one facet per predicate is allowed in the shortest query block.{{% /notice %}}

```sh
curl -H "Content-Type: application/graphql+-" localhost:8080/query -XPOST -d $'{
 path as shortest(from: 0x2, to: 0x5) {
  friend @facets(weight)
 }

 path(func: uid(path)) {
  name
 }
}' | python -m json.tool | less
```

```
{
  "data": {
    "path": [
      {
        "name": "Alice"
      },
      {
        "name": "Bob"
      },
      {
        "name": "Tom"
      },
      {
        "name": "Mallory"
      }
    ],
    "_path_": [
      {
        "uid": "0x2",
        "friend": [
          {
            "uid": "0x3",
            "friend|weight": 0.1,
            "friend": [
              {
                "uid": "0x4",
                "friend|weight": 0.2,
                "friend": [
                  {
                    "uid": "0x5",
                    "friend|weight": 0.3
                  }
                ]
              }
            ]
          }
        ]
      }
    ]
  }
}
```

Constraints can be applied to the intermediate nodes as follows.

```sh
curl -H "Content-Type: application/graphql+-" localhost:8080/query -XPOST -d $'{
  path as shortest(from: 0x2, to: 0x5) {
    friend @filter(not eq(name, "Bob")) @facets(weight)
    relative @facets(liking)
  }

  relationship(func: uid(path)) {
    name
  }
}' | python -m json.tool | less
```

The k-shortest path algorithm (used when `numpaths` > 1) also accepts the arguments `minweight` and `maxweight`, which take a float as their value. When they are passed, only paths within the weight range `[minweight, maxweight]` will be considered as valid paths. This can be used, for example, to query the shortest paths that traverse between 2 and 4 nodes.

```sh
curl -H "Content-Type: application/graphql+-" localhost:8080/query -XPOST -d $'{
 path as shortest(from: 0x2, to: 0x5, numpaths: 2, minweight: 2, maxweight: 4) {
  friend
 }
 path(func: uid(path)) {
   name
 }
}' | python -m json.tool | less
```

Some points to keep in mind for shortest path queries:

- Weights must be non-negative. Dijkstra's algorithm is used to calculate the shortest paths.
- Only one facet per predicate in the shortest query block is allowed.
- Only one `shortest` path block is allowed per query. Only one `_path_` is returned in the result.
- For k-shortest paths (when `numpaths` > 1), the result of the shortest path query variable will only return a single path. All k paths are returned in `_path_`.

## Recurse Query

`Recurse` queries let you traverse a set of predicates (with filter, facets, etc.) until we reach all leaf nodes or we reach the maximum depth which is specified by the `depth` parameter.

To get 10 movies from a genre that has more than 30000 films and then get two actors for those movies we'd do something as follows:
{{< runnable >}}
{
	me(func: gt(count(~genre), 30000), first: 1) @recurse(depth: 5, loop: true) {
		name@en
		~genre (first:10) @filter(gt(count(starring), 2))
		starring (first: 2)
		performance.actor
	}
}
{{< /runnable >}}
Some points to keep in mind while using recurse queries are:

- You can specify only one level of predicates after root. These would be traversed recursively. Both scalar and entity-nodes are treated similarly.
- Only one recurse block is advised per query.
- Be careful as the result size could explode quickly and an error would be returned if the result set gets too large. In such cases use more filters, limit results using pagination, or provide a depth parameter at root as shown in the example above.
- The `loop` parameter can be set to false, in which case paths which lead to a loop would be ignored
  while traversing.
- If not specified, the value of the `loop` parameter defaults to false.
- If the value of the `loop` parameter is false and depth is not specified, `depth` will default to `math.MaxUint64`, which means that the entire graph might be traversed until all the leaf nodes are reached.


## Fragments

`fragment` keyword allows you to define new fragments that can be referenced in a query, as per [GraphQL specification](https://facebook.github.io/graphql/#sec-Language.Fragments). The point is that if there are multiple parts which query the same set of fields, you can define a fragment and refer to it multiple times instead. Fragments can be nested inside fragments, but no cycles are allowed. Here is one contrived example.

```sh
curl -H "Content-Type: application/graphql+-" localhost:8080/query -XPOST -d $'
query {
  debug(func: uid(1)) {
    name@en
    ...TestFrag
  }
}
fragment TestFrag {
  initial_release_date
  ...TestFragB
}
fragment TestFragB {
  country
}' | python -m json.tool | less
```

## GraphQL Variables

`Variables` can be defined and used in queries which helps in query reuse and avoids costly string building in clients at runtime by passing a separate variable map. A variable starts with a `$` symbol.
For **HTTP requests** with GraphQL Variables, we must use `Content-Type: application/json` header and pass data with a JSON object containing `query` and `variables`.

```sh
curl -H "Content-Type: application/json" localhost:8080/query -XPOST -d $'{
  "query": "query test($a: string) { test(func: eq(name, $a)) { \n uid \n name \n } }",
  "variables": { "$a": "Alice" }
}' | python -m json.tool | less
```

{{< runnable vars="{\"$a\": \"5\", \"$b\": \"10\", \"$name\": \"Steven Spielberg\"}" >}}
query test($a: int, $b: int, $name: string) {
  me(func: allofterms(name@en, $name)) {
    name@en
    director.film (first: $a, offset: $b) {
      name @en
      genre(first: $a) {
        name@en
      }
    }
  }
}
{{< /runnable >}}

* Variables can have default values. In the example below, `$a` has a default value of `2`. Since the value for `$a` isn't provided in the variable map, `$a` takes on the default value.
* Variables whose type is suffixed with a `!` can't have a default value but must have a value as part of the variables map.
* The value of the variable must be parsable to the given type, if not, an error is thrown.
* The variable types that are supported as of now are: `int`, `float`, `bool` and `string`.
* Any variable that is being used must be declared in the named query clause in the beginning.

{{< runnable vars="{\"$b\": \"10\", \"$name\": \"Steven Spielberg\"}" >}}
query test($a: int = 2, $b: int!, $name: string) {
  me(func: allofterms(name@en, $name)) {
    director.film (first: $a, offset: $b) {
      genre(first: $a) {
        name@en
      }
    }
  }
}
{{< /runnable >}}

You can also use array with GraphQL Variables.

{{< runnable vars="{\"$b\": \"10\", \"$aName\": \"Steven Spielberg\", \"$bName\": \"Quentin Tarantino\"}" >}}
query test($a: int = 2, $b: int!, $aName: string, $bName: string) {
  me(func: eq(name@en, [$aName, $bName])) {
    director.film (first: $a, offset: $b) {
      genre(first: $a) {
        name@en
      }
    }
  }
}
{{< /runnable >}}

We also support variable substituion in facets now.
{{< runnable vars="{\"$name\": \"Alice\"}" >}}
query test($name: string = "Alice") {
  data(func: eq(name, $name)) {
    friend @facets(eq(close, true)) {
      name
    }
  }
}
{{</ runnable >}}

{{% notice "note" %}}
If you want to input a list of uids as a GraphQL variable value, you can have the variable as string type and
have the value surrounded by square brackets like `["13", "14"]`.
{{% /notice %}}

## Indexing with Custom Tokenizers

Dgraph comes with a large toolkit of builtin indexes, but sometimes for niche
use cases they're not always enough.

Dgraph allows you to implement custom tokenizers via a plugin system in order
to fill the gaps.

### Caveats

The plugin system uses Go's [`pkg/plugin`](https://golang.org/pkg/plugin/).
This brings some restrictions to how plugins can be used.

- Plugins must be written in Go.

- As of Go 1.9, `pkg/plugin` only works on Linux. Therefore, plugins will only
  work on Dgraph instances deployed in a Linux environment.

- The version of Go used to compile the plugin should be the same as the version
  of Go used to compile Dgraph itself. Dgraph always uses the latest version of
Go (and so should you!).

### Implementing a plugin

{{% notice "note" %}}
You should consider Go's [plugin](https://golang.org/pkg/plugin/) documentation
to be supplementary to the documentation provided here.
{{% /notice %}}

Plugins are implemented as their own main package. They must export a
particular symbol that allows Dgraph to hook into the custom logic the plugin
provides.

The plugin must export a symbol named `Tokenizer`. The type of the symbol must
be `func() interface{}`. When the function is called the result returned should
be a value that implements the following interface:

```
type PluginTokenizer interface {
    // Name is the name of the tokenizer. It should be unique among all
    // builtin tokenizers and other custom tokenizers. It identifies the
    // tokenizer when an index is set in the schema and when search/filter
    // is used in queries.
    Name() string

    // Identifier is a byte that uniquely identifiers the tokenizer.
    // Bytes in the range 0x80 to 0xff (inclusive) are reserved for
    // custom tokenizers.
    Identifier() byte

    // Type is a string representing the type of data that is to be
    // tokenized. This must match the schema type of the predicate
    // being indexed. Allowable values are shown in the table below.
    Type() string

    // Tokens should implement the tokenization logic. The input is
    // the value to be tokenized, and will always have a concrete type
    // corresponding to Type(). The return value should be a list of
    // the tokens generated.
    Tokens(interface{}) ([]string, error)
}
```

The return value of `Type()` corresponds to the concrete input type of
`Tokens(interface{})` in the following way:

 `Type()` return value | `Tokens(interface{})` input type
-----------------------|----------------------------------
 `"int"`               | `int64`
 `"float"`             | `float64`
 `"string"`            | `string`
 `"bool"`              | `bool`
 `"datetime"`          | `time.Time`

### Building the plugin

The plugin has to be built using the `plugin` build mode so that an `.so` file
is produced instead of a regular executable. For example:

```sh
go build -buildmode=plugin -o myplugin.so ~/go/src/myplugin/main.go
```

### Running Dgraph with plugins

When starting Dgraph, use the `--custom_tokenizers` flag to tell Dgraph which
tokenizers to load. It accepts a comma separated list of plugins. E.g.

```sh
dgraph ...other-args... --custom_tokenizers=plugin1.so,plugin2.so
```

{{% notice "note" %}}
Plugin validation is performed on startup. If a problem is detected, Dgraph
will refuse to initialise.
{{% /notice %}}

### Adding the index to the schema

To use a tokenization plugin, an index has to be created in the schema.

The syntax is the same as adding any built-in index. To add an custom index
using a tokenizer plugin named `foo` to a `string` predicate named
`my_predicate`, use the following in the schema:

```sh
my_predicate: string @index(foo) .
```

### Using the index in queries

There are two functions that can use custom indexes:

 Mode | Behaviour
--------|-------
 `anyof` | Returns nodes that match on *any* of the tokens generated
 `allof` | Returns nodes that match on *all* of the tokens generated

The functions can be used either at the query root or in filters.

There behaviour here an analogous to `anyofterms`/`allofterms` and
`anyoftext`/`alloftext`.

### Examples

The following examples should make the process of writing a tokenization plugin
more concrete.

#### Unicode Characters

This example shows the type of tokenization that is similar to term
tokenization of full-text search. Instead of being broken down into terms or
stem words, the text is instead broken down into its constituent unicode
codepoints (in Go terminology these are called *runes*).

{{% notice "note" %}}
This tokenizer would create a very large index that would be expensive to
manage and store. That's one of the reasons that text indexing usually occurs
at a higher level; stem words for full-text search or terms for term search.
{{% /notice %}}

The implementation of the plugin looks like this:

```go
package main

import "encoding/binary"

func Tokenizer() interface{} { return RuneTokenizer{} }

type RuneTokenizer struct{}

func (RuneTokenizer) Name() string     { return "rune" }
func (RuneTokenizer) Type() string     { return "string" }
func (RuneTokenizer) Identifier() byte { return 0xfd }

func (t RuneTokenizer) Tokens(value interface{}) ([]string, error) {
	var toks []string
	for _, r := range value.(string) {
		var buf [binary.MaxVarintLen32]byte
		n := binary.PutVarint(buf[:], int64(r))
		tok := string(buf[:n])
		toks = append(toks, tok)
	}
	return toks, nil
}
```

**Hints and tips:**

- Inside `Tokens`, you can assume that `value` will have concrete type
  corresponding to that specified by `Type()`. It's safe to do a type
assertion.

- Even though the return value is `[]string`, you can always store non-unicode
  data inside the string. See [this blogpost](https://blog.golang.org/strings)
for some interesting background how string are implemented in Go and why they
can be used to store non-textual data. By storing arbitrary data in the string,
you can make the index more compact. In this case, varints are stored in the
return values.

Setting up the indexing and adding data:
```
name: string @index(rune) .
```


```
{
  set{
    _:ad <name> "Adam" .
    _:ad <dgraph.type> "Person" .
    _:aa <name> "Aaron" .
    _:aa <dgraph.type> "Person" .
    _:am <name> "Amy" .
    _:am <dgraph.type> "Person" .
    _:ro <name> "Ronald" .
    _:ro <dgraph.type> "Person" .
  }
}
```
Now queries can be performed.

The only person that has all of the runes `A` and `n` in their `name` is Aaron:
```
{
  q(func: allof(name, rune, "An")) {
    name
  }
}
=>
{
  "data": {
    "q": [
      { "name": "Aaron" }
    ]
  }
}
```
But there are multiple people who have both of the runes `A` and `m`:
```
{
  q(func: allof(name, rune, "Am")) {
    name
  }
}
=>
{
  "data": {
    "q": [
      { "name": "Amy" },
      { "name": "Adam" }
    ]
  }
}
```
Case is taken into account, so if you search for all names containing `"ron"`,
you would find `"Aaron"`, but not `"Ronald"`. But if you were to search for
`"no"`, you would match both `"Aaron"` and `"Ronald"`. The order of the runes in
the strings doesn't matter.

It's possible to search for people that have *any* of the supplied runes in
their names (rather than *all* of the supplied runes). To do this, use `anyof`
instead of `allof`:
```
{
  q(func: anyof(name, rune, "mr")) {
    name
  }
}
=>
{
  "data": {
    "q": [
      { "name": "Adam" },
      { "name": "Aaron" },
      { "name": "Amy" }
    ]
  }
}
```
`"Ronald"` doesn't contain `m` or `r`, so isn't found by the search.

{{% notice "note" %}}
Understanding what's going on under the hood can help you intuitively
understand how `Tokens` method should be implemented.

When Dgraph sees new edges that are to be indexed by your tokenizer, it
will tokenize the value. The resultant tokens are used as keys for posting
lists. The edge subject is then added to the posting list for each token.

When a query root search occurs, the search value is tokenized. The result of
the search is all of the nodes in the union or intersection of the corresponding
posting lists (depending on whether `anyof` or `allof` was used).
{{% /notice %}}

#### CIDR Range

Tokenizers don't always have to be about splitting text up into its constituent
parts. This example indexes [IP addresses into their CIDR
ranges](https://en.wikipedia.org/wiki/Classless_Inter-Domain_Routing). This
allows you to search for all IP addresses that fall into a particular CIDR
range.

The plugin code is more complicated than the rune example. The input is an IP
address stored as a string, e.g. `"100.55.22.11/32"`. The output are the CIDR
ranges that the IP address could possibly fall into. There could be up to 32
different outputs (`"100.55.22.11/32"` does indeed have 32 possible ranges, one
for each mask size).

```go
package main

import "net"

func Tokenizer() interface{} { return CIDRTokenizer{} }

type CIDRTokenizer struct{}

func (CIDRTokenizer) Name() string     { return "cidr" }
func (CIDRTokenizer) Type() string     { return "string" }
func (CIDRTokenizer) Identifier() byte { return 0xff }

func (t CIDRTokenizer) Tokens(value interface{}) ([]string, error) {
	_, ipnet, err := net.ParseCIDR(value.(string))
	if err != nil {
		return nil, err
	}
	ones, bits := ipnet.Mask.Size()
	var toks []string
	for i := ones; i >= 1; i-- {
		m := net.CIDRMask(i, bits)
		tok := net.IPNet{
			IP:   ipnet.IP.Mask(m),
			Mask: m,
		}
		toks = append(toks, tok.String())
	}
	return toks, nil
}
```
An example of using the tokenizer:

Setting up the indexing and adding data:
```
ip: string @index(cidr) .

```

```
{
  set{
    _:a <ip> "100.55.22.11/32" .
    _:b <ip> "100.33.81.19/32" .
    _:c <ip> "100.49.21.25/32" .
    _:d <ip> "101.0.0.5/32" .
    _:e <ip> "100.176.2.1/32" .
  }
}
```
```
{
  q(func: allof(ip, cidr, "100.48.0.0/12")) {
    ip
  }
}
=>
{
  "data": {
    "q": [
      { "ip": "100.55.22.11/32" },
      { "ip": "100.49.21.25/32" }
    ]
  }
}
```
The CIDR ranges of `100.55.22.11/32` and `100.49.21.25/32` are both
`100.48.0.0/12`.  The other IP addresses in the database aren't included in the
search result, since they have different CIDR ranges for 12 bit masks
(`100.32.0.0/12`, `101.0.0.0/12`, `100.154.0.0/12` for `100.33.81.19/32`,
`101.0.0.5/32`, and `100.176.2.1/32` respectively).

Note that we're using `allof` instead of `anyof`. Only `allof` will work
correctly with this index. Remember that the tokenizer generates all possible
CIDR ranges for an IP address. If we were to use `anyof` then the search result
would include all IP addresses under the 1 bit mask (in this case, `0.0.0.0/1`,
which would match all IPs in this dataset).

#### Anagram

Tokenizers don't always have to return multiple tokens. If you just want to
index data into groups, have the tokenizer just return an identifying member of
that group.

In this example, we want to find groups of words that are
[anagrams](https://en.wikipedia.org/wiki/Anagram) of each
other.

A token to correspond to a group of anagrams could just be the letters in the
anagram in sorted order, as implemented below:

```go
package main

import "sort"

func Tokenizer() interface{} { return AnagramTokenizer{} }

type AnagramTokenizer struct{}

func (AnagramTokenizer) Name() string     { return "anagram" }
func (AnagramTokenizer) Type() string     { return "string" }
func (AnagramTokenizer) Identifier() byte { return 0xfc }

func (t AnagramTokenizer) Tokens(value interface{}) ([]string, error) {
	b := []byte(value.(string))
	sort.Slice(b, func(i, j int) bool { return b[i] < b[j] })
	return []string{string(b)}, nil
}
```
In action:

Setting up the indexing and adding data:
```
word: string @index(anagram) .
```

```
{
  set{
    _:1 <word> "airmen" .
    _:2 <word> "marine" .
    _:3 <word> "beat" .
    _:4 <word> "beta" .
    _:5 <word> "race" .
    _:6 <word> "care" .
  }
}
```
```
{
  q(func: allof(word, anagram, "remain")) {
    word
  }
}
=>
{
  "data": {
    "q": [
      { "word": "airmen" },
      { "word": "marine" }
    ]
  }
}
```

Since a single token is only ever generated, it doesn't matter if `anyof` or
`allof` is used. The result will always be the same.

#### Integer prime factors

All of the custom tokenizers shown previously have worked with strings.
However, other data types can be used as well. This example is contrived, but
nonetheless shows some advanced usages of custom tokenizers.

The tokenizer creates a token for each prime factor in the input.

```
package main

import (
    "encoding/binary"
    "fmt"
)

func Tokenizer() interface{} { return FactorTokenizer{} }

type FactorTokenizer struct{}

func (FactorTokenizer) Name() string     { return "factor" }
func (FactorTokenizer) Type() string     { return "int" }
func (FactorTokenizer) Identifier() byte { return 0xfe }

func (FactorTokenizer) Tokens(value interface{}) ([]string, error) {
    x := value.(int64)
    if x <= 1 {
        return nil, fmt.Errorf("Cannot factor int <= 1: %d", x)
    }
    var toks []string
    for p := int64(2); x > 1; p++ {
        if x%p == 0 {
            toks = append(toks, encodeInt(p))
            for x%p == 0 {
                x /= p
            }
        }
    }
    return toks, nil

}

func encodeInt(x int64) string {
    var buf [binary.MaxVarintLen64]byte
    n := binary.PutVarint(buf[:], x)
    return string(buf[:n])
}
```
{{% notice "note" %}}
Notice that the return of `Type()` is `"int"`, corresponding to the concrete
type of the input to `Tokens` (which is `int64`).
{{% /notice %}}

This allows you do things like search for all numbers that share prime
factors with a particular number.

In particular, we search for numbers that contain any of the prime factors of
15, i.e. any numbers that are divisible by either 3 or 5.

Setting up the indexing and adding data:
```
num: int @index(factor) .
```

```
{
  set{
    _:2 <num> "2"^^<xs:int> .
    _:3 <num> "3"^^<xs:int> .
    _:4 <num> "4"^^<xs:int> .
    _:5 <num> "5"^^<xs:int> .
    _:6 <num> "6"^^<xs:int> .
    _:7 <num> "7"^^<xs:int> .
    _:8 <num> "8"^^<xs:int> .
    _:9 <num> "9"^^<xs:int> .
    _:10 <num> "10"^^<xs:int> .
    _:11 <num> "11"^^<xs:int> .
    _:12 <num> "12"^^<xs:int> .
    _:13 <num> "13"^^<xs:int> .
    _:14 <num> "14"^^<xs:int> .
    _:15 <num> "15"^^<xs:int> .
    _:16 <num> "16"^^<xs:int> .
    _:17 <num> "17"^^<xs:int> .
    _:18 <num> "18"^^<xs:int> .
    _:19 <num> "19"^^<xs:int> .
    _:20 <num> "20"^^<xs:int> .
    _:21 <num> "21"^^<xs:int> .
    _:22 <num> "22"^^<xs:int> .
    _:23 <num> "23"^^<xs:int> .
    _:24 <num> "24"^^<xs:int> .
    _:25 <num> "25"^^<xs:int> .
    _:26 <num> "26"^^<xs:int> .
    _:27 <num> "27"^^<xs:int> .
    _:28 <num> "28"^^<xs:int> .
    _:29 <num> "29"^^<xs:int> .
    _:30 <num> "30"^^<xs:int> .
  }
}
```
```
{
  q(func: anyof(num, factor, 15)) {
    num
  }
}
=>
{
  "data": {
    "q": [
      { "num": 3 },
      { "num": 5 },
      { "num": 6 },
      { "num": 9 },
      { "num": 10 },
      { "num": 12 },
      { "num": 15 },
      { "num": 18 }
      { "num": 20 },
      { "num": 21 },
      { "num": 25 },
      { "num": 24 },
      { "num": 27 },
      { "num": 30 },
    ]
  }
}
```<|MERGE_RESOLUTION|>--- conflicted
+++ resolved
@@ -225,7 +225,6 @@
 ## Functions
 
 Functions allow filtering based on properties of nodes or [variables]({{<relref "#value-variables">}}).  Functions can be applied in the query root or in filters.
-<<<<<<< HEAD
 
 {{% notice "note" %}}Support for filters on non-indexed predicates was added with Dgraph `v1.2.0`.
 {{% /notice %}}
@@ -237,19 +236,6 @@
 Filtering on non-indexed predicates can be slow for large datasets, as they require
 iterating over all of the possible values at the level where the filter is being used.
 
-=======
-
-{{% notice "note" %}}Support for filters on non-indexed predicates was added with Dgraph `v1.2.0`.
-{{% /notice %}}
-
-Comparison functions (`eq`, `ge`, `gt`, `le`, `lt`) in the query root (aka `func:`) can only
-be applied on [indexed predicates]({{< relref "#indexing">}}). Since v1.2, comparison functions
-can now be used on [@filter]({{<relref "#applying-filters">}}) directives even on predicates
-that have not been indexed.
-Filtering on non-indexed predicates can be slow for large datasets, as they require
-iterating over all of the possible values at the level where the filter is being used.
-
->>>>>>> e4fdecb5
 All other functions, in the query root or in the filter can only be applied to indexed predicates.
 
 For functions on string valued predicates, if no language preference is given, the function is applied to all languages and strings without a language tag; if a language preference is given, the function is applied only to strings of the given language.
