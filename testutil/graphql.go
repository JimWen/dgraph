/*
 * Copyright 2020 Dgraph Labs, Inc. and Contributors
 *
 * Licensed under the Apache License, Version 2.0 (the "License");
 * you may not use this file except in compliance with the License.
 * You may obtain a copy of the License at
 *
 *     http://www.apache.org/licenses/LICENSE-2.0
 *
 * Unless required by applicable law or agreed to in writing, software
 * distributed under the License is distributed on an "AS IS" BASIS,
 * WITHOUT WARRANTIES OR CONDITIONS OF ANY KIND, either express or implied.
 * See the License for the specific language governing permissions and
 * limitations under the License.
 */

package testutil

import (
	"bytes"
<<<<<<< HEAD
=======
	"context"
>>>>>>> 02c90d23
	"encoding/json"
	"io/ioutil"
	"net/http"
	"testing"
	"time"

	"github.com/pkg/errors"

	"github.com/dgrijalva/jwt-go"
	"google.golang.org/grpc/metadata"

	"github.com/dgraph-io/dgraph/x"

	"github.com/stretchr/testify/require"
)

const ExportRequest = `mutation {
	export(input: {format: "json"}) {
		response {
			code
			message
		}
	}
}`

type GraphQLParams struct {
	Query     string                 `json:"query"`
	Variables map[string]interface{} `json:"variables"`
}

type GraphQLError struct {
	Message string
}

type GraphQLResponse struct {
	Data       json.RawMessage        `json:"data,omitempty"`
	Errors     x.GqlErrorList         `json:"errors,omitempty"`
	Extensions map[string]interface{} `json:"extensions,omitempty"`
}

func (resp *GraphQLResponse) RequireNoGraphQLErrors(t *testing.T) {
	if resp == nil {
		return
	}
	require.Nil(t, resp.Errors, "required no GraphQL errors, but received :\n%s",
		resp.Errors.Error())
}

func RequireNoGraphQLErrors(t *testing.T, resp *http.Response) {
	defer resp.Body.Close()
	b, err := ioutil.ReadAll(resp.Body)
	require.NoError(t, err)

	var result *GraphQLResponse
	err = json.Unmarshal(b, &result)
	require.NoError(t, err)
	require.Nil(t, result.Errors)
}

<<<<<<< HEAD
func MakeGQLRequest(t *testing.T, params *GraphQLParams) *GraphQLResponse {
	return MakeGQLRequestWithAccessJwt(t, params, "")
}

func MakeGQLRequestWithAccessJwt(t *testing.T, params *GraphQLParams,
	accessToken string) *GraphQLResponse {
	adminUrl := "http://" + SockAddrHttp + "/admin"

	b, err := json.Marshal(params)
	require.NoError(t, err)

	req, err := http.NewRequest(http.MethodPost, adminUrl, bytes.NewBuffer(b))
	require.NoError(t, err)
	req.Header.Set("Content-Type", "application/json")
	if accessToken != "" {
		req.Header.Set("X-Dgraph-AccessToken", accessToken)
	}
	client := &http.Client{}
	resp, err := client.Do(req)
	require.NoError(t, err)

	defer resp.Body.Close()
	b, err = ioutil.ReadAll(resp.Body)
	require.NoError(t, err)

	var gqlResp GraphQLResponse
	err = json.Unmarshal(b, &gqlResp)
	require.NoError(t, err)

	return &gqlResp
=======
type clientCustomClaims struct {
	Namespace     string
	AuthVariables map[string]interface{}
	jwt.StandardClaims
}

func (c clientCustomClaims) MarshalJSON() ([]byte, error) {
	// Encode the original
	m, err := json.Marshal(c.StandardClaims)
	if err != nil {
		return nil, err
	}

	// Decode it back to get a map
	var a interface{}
	err = json.Unmarshal(m, &a)
	if err != nil {
		return nil, err
	}

	b, ok := a.(map[string]interface{})
	if !ok {
		return nil, errors.Errorf("error while marshalling custom claim json.")
	}

	// Set the proper namespace and delete additional data.
	b[c.Namespace] = c.AuthVariables
	delete(b, "AuthVariables")
	delete(b, "Namespace")

	// Return encoding of the map
	return json.Marshal(b)
}

type AuthMeta struct {
	PublicKey string
	Namespace string
	Algo      string
	Header    string
	AuthVars  map[string]interface{}
}

func (a *AuthMeta) GetSignedToken(privateKeyFile string) (string, error) {
	claims := clientCustomClaims{
		a.Namespace,
		a.AuthVars,
		jwt.StandardClaims{
			ExpiresAt: time.Now().Add(time.Minute).Unix(),
			Issuer:    "test",
		},
	}

	var signedString string
	var err error
	if a.Algo == "HS256" {
		token := jwt.NewWithClaims(jwt.SigningMethodHS256, claims)
		signedString, err = token.SignedString([]byte(a.PublicKey))
		return signedString, err
	}
	if a.Algo != "RS256" {
		return signedString, err

	}
	keyData, err := ioutil.ReadFile(privateKeyFile)
	if err != nil {
		return signedString, errors.Errorf("unable to read private key file: %v", err)
	}

	privateKey, err := jwt.ParseRSAPrivateKeyFromPEM(keyData)
	if err != nil {
		return signedString, errors.Errorf("unable to parse private key: %v", err)
	}
	token := jwt.NewWithClaims(jwt.SigningMethodRS256, claims)
	signedString, err = token.SignedString(privateKey)
	return signedString, err
}

func (a *AuthMeta) AddClaimsToContext(ctx context.Context) (context.Context, error) {
	token, err := a.GetSignedToken("../e2e/auth/sample_private_key.pem")
	if err != nil {
		return ctx, err
	}

	md := metadata.New(nil)
	md.Append("authorizationJwt", token)
	return metadata.NewIncomingContext(ctx, md), nil
}

func AppendAuthInfo(schema []byte, algo, publicKeyFile string) ([]byte, error) {
	if algo == "HS256" {
		authInfo := `# Authorization X-Test-Auth https://xyz.io/jwt/claims HS256 "secretkey"`
		return append(schema, []byte(authInfo)...), nil
	}

	if algo != "RS256" {
		return schema, nil
	}

	keyData, err := ioutil.ReadFile(publicKeyFile)
	if err != nil {
		return nil, err
	}

	// Replacing ASCII newline with "\n" as the authorization information in the schema should be
	// present in a single line.
	keyData = bytes.ReplaceAll(keyData, []byte{10}, []byte{92, 110})
	authInfo := "# Authorization X-Test-Auth https://xyz.io/jwt/claims RS256 \"" +
		string(keyData) + "\""
	return append(schema, []byte(authInfo)...), nil
>>>>>>> 02c90d23
}<|MERGE_RESOLUTION|>--- conflicted
+++ resolved
@@ -18,10 +18,7 @@
 
 import (
 	"bytes"
-<<<<<<< HEAD
-=======
 	"context"
->>>>>>> 02c90d23
 	"encoding/json"
 	"io/ioutil"
 	"net/http"
@@ -81,7 +78,6 @@
 	require.Nil(t, result.Errors)
 }
 
-<<<<<<< HEAD
 func MakeGQLRequest(t *testing.T, params *GraphQLParams) *GraphQLResponse {
 	return MakeGQLRequestWithAccessJwt(t, params, "")
 }
@@ -112,7 +108,8 @@
 	require.NoError(t, err)
 
 	return &gqlResp
-=======
+}
+
 type clientCustomClaims struct {
 	Namespace     string
 	AuthVariables map[string]interface{}
@@ -222,5 +219,4 @@
 	authInfo := "# Authorization X-Test-Auth https://xyz.io/jwt/claims RS256 \"" +
 		string(keyData) + "\""
 	return append(schema, []byte(authInfo)...), nil
->>>>>>> 02c90d23
 }