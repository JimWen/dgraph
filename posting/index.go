/*
 * Copyright 2016-2018 Dgraph Labs, Inc. and Contributors
 *
 * Licensed under the Apache License, Version 2.0 (the "License");
 * you may not use this file except in compliance with the License.
 * You may obtain a copy of the License at
 *
 *     http://www.apache.org/licenses/LICENSE-2.0
 *
 * Unless required by applicable law or agreed to in writing, software
 * distributed under the License is distributed on an "AS IS" BASIS,
 * WITHOUT WARRANTIES OR CONDITIONS OF ANY KIND, either express or implied.
 * See the License for the specific language governing permissions and
 * limitations under the License.
 */

package posting

import (
	"bytes"
	"context"
	"encoding/hex"
	"fmt"
	"io/ioutil"
	"math"
	"os"
	"sync"
	"sync/atomic"
	"time"

	"github.com/golang/glog"
	"github.com/pkg/errors"
	ostats "go.opencensus.io/stats"
	otrace "go.opencensus.io/trace"

	"github.com/dgraph-io/badger/v2"
	"github.com/dgraph-io/badger/v2/options"
	bpb "github.com/dgraph-io/badger/v2/pb"
	"github.com/dgraph-io/badger/v2/y"
	"github.com/dgraph-io/dgraph/ee/enc"
	"github.com/dgraph-io/dgraph/protos/pb"
	"github.com/dgraph-io/dgraph/schema"
	"github.com/dgraph-io/dgraph/tok"
	"github.com/dgraph-io/dgraph/types"
	"github.com/dgraph-io/dgraph/x"
)

var emptyCountParams countParams

type indexMutationInfo struct {
	tokenizers []tok.Tokenizer
	edge       *pb.DirectedEdge // Represents the original uid -> value edge.
	val        types.Val
	op         pb.DirectedEdge_Op
}

// indexTokens return tokens, without the predicate prefix and
// index rune, for specific tokenizers.
func indexTokens(ctx context.Context, info *indexMutationInfo) ([]string, error) {
	attr := info.edge.Attr
	lang := info.edge.GetLang()

	schemaType, err := schema.State().TypeOf(attr)
	if err != nil || !schemaType.IsScalar() {
		return nil, errors.Errorf("Cannot index attribute %s of type object.", attr)
	}

	if !schema.State().IsIndexed(ctx, attr) {
		return nil, errors.Errorf("Attribute %s is not indexed.", attr)
	}
	sv, err := types.Convert(info.val, schemaType)
	if err != nil {
		return nil, err
	}

	var tokens []string
	for _, it := range info.tokenizers {
		toks, err := tok.BuildTokens(sv.Value, tok.GetTokenizerForLang(it, lang))
		if err != nil {
			return tokens, err
		}
		tokens = append(tokens, toks...)
	}
	return tokens, nil
}

// addIndexMutations adds mutation(s) for a single term, to maintain the index,
// but only for the given tokenizers.
// TODO - See if we need to pass op as argument as t should already have Op.
func (txn *Txn) addIndexMutations(ctx context.Context, info *indexMutationInfo) error {
	if info.tokenizers == nil {
		info.tokenizers = schema.State().Tokenizer(ctx, info.edge.Attr)
	}

	attr := info.edge.Attr
	uid := info.edge.Entity
	x.AssertTrue(uid != 0)
	tokens, err := indexTokens(ctx, info)
	if err != nil {
		// This data is not indexable
		return err
	}

	// Create a value token -> uid edge.
	edge := &pb.DirectedEdge{
		ValueId: uid,
		Attr:    attr,
		Op:      info.op,
	}

	for _, token := range tokens {
		if err := txn.addIndexMutation(ctx, edge, token); err != nil {
			return err
		}
	}
	return nil
}

func (txn *Txn) addIndexMutation(ctx context.Context, edge *pb.DirectedEdge, token string) error {
	key := x.IndexKey(edge.Attr, token)
	plist, err := txn.cache.GetFromDelta(key)
	if err != nil {
		return err
	}

	x.AssertTrue(plist != nil)
	if err = plist.addMutation(ctx, txn, edge); err != nil {
		return err
	}
	ostats.Record(ctx, x.NumEdges.M(1))
	return nil
}

// countParams is sent to updateCount function. It is used to update the count index.
// It deletes the uid from the key corresponding to <attr, countBefore> and adds it
// to <attr, countAfter>.
type countParams struct {
	attr        string
	countBefore int
	countAfter  int
	entity      uint64
	reverse     bool
}

func (txn *Txn) addReverseMutationHelper(ctx context.Context, plist *List,
	hasCountIndex bool, edge *pb.DirectedEdge) (countParams, error) {
	countBefore, countAfter := 0, 0

	if hasCountIndex {
		countBefore = plist.Length(txn.StartTs, 0)
		if countBefore == -1 {
			return emptyCountParams, ErrTsTooOld
		}
	}
	if err := plist.addMutation(ctx, txn, edge); err != nil {
		return emptyCountParams, err
	}
	if hasCountIndex {
		countAfter = plist.Length(txn.StartTs, 0)
		if countAfter == -1 {
			return emptyCountParams, ErrTsTooOld
		}
		return countParams{
			attr:        edge.Attr,
			countBefore: countBefore,
			countAfter:  countAfter,
			entity:      edge.Entity,
			reverse:     true,
		}, nil
	}
	return emptyCountParams, nil
}

func (txn *Txn) addReverseMutation(ctx context.Context, t *pb.DirectedEdge) error {
	key := x.ReverseKey(t.Attr, t.ValueId)
	plist, err := txn.GetFromDelta(key)
	if err != nil {
		return err
	}
	x.AssertTrue(plist != nil)

	// We must create a copy here.
	edge := &pb.DirectedEdge{
		Entity:  t.ValueId,
		ValueId: t.Entity,
		Attr:    t.Attr,
		Op:      t.Op,
		Facets:  t.Facets,
	}
	if err := plist.addMutation(ctx, txn, edge); err != nil {
		return err
	}

	ostats.Record(ctx, x.NumEdges.M(1))
	return nil
}

func (txn *Txn) addReverseAndCountMutation(ctx context.Context, t *pb.DirectedEdge) error {
	key := x.ReverseKey(t.Attr, t.ValueId)
	hasCountIndex := schema.State().HasCount(ctx, t.Attr)

	var getFn func(key []byte) (*List, error)
	if hasCountIndex {
		// We need to retrieve the full posting list from disk, to allow us to get the length of the
		// posting list for the counts.
		getFn = txn.Get
	} else {
		// We are just adding a reverse edge. No need to read the list from disk.
		getFn = txn.GetFromDelta
	}
	plist, err := getFn(key)
	if err != nil {
		return err
	}

	x.AssertTrue(plist != nil)
	// We must create a copy here.
	edge := &pb.DirectedEdge{
		Entity:  t.ValueId,
		ValueId: t.Entity,
		Attr:    t.Attr,
		Op:      t.Op,
		Facets:  t.Facets,
	}

	cp, err := txn.addReverseMutationHelper(ctx, plist, hasCountIndex, edge)
	if err != nil {
		return err
	}
	ostats.Record(ctx, x.NumEdges.M(1))

	if hasCountIndex && cp.countAfter != cp.countBefore {
		if err := txn.updateCount(ctx, cp); err != nil {
			return err
		}
	}
	return nil
}

func (l *List) handleDeleteAll(ctx context.Context, edge *pb.DirectedEdge, txn *Txn) error {
	isReversed := schema.State().IsReversed(ctx, edge.Attr)
	isIndexed := schema.State().IsIndexed(ctx, edge.Attr)
	hasCount := schema.State().HasCount(ctx, edge.Attr)
	delEdge := &pb.DirectedEdge{
		Attr:   edge.Attr,
		Op:     edge.Op,
		Entity: edge.Entity,
	}
	// To calculate length of posting list. Used for deletion of count index.
	var plen int
	err := l.Iterate(txn.StartTs, 0, func(p *pb.Posting) error {
		plen++
		switch {
		case isReversed:
			// Delete reverse edge for each posting.
			delEdge.ValueId = p.Uid
			return txn.addReverseAndCountMutation(ctx, delEdge)
		case isIndexed:
			// Delete index edge of each posting.
			val := types.Val{
				Tid:   types.TypeID(p.ValType),
				Value: p.Value,
			}
			return txn.addIndexMutations(ctx, &indexMutationInfo{
				tokenizers: schema.State().Tokenizer(ctx, edge.Attr),
				edge:       edge,
				val:        val,
				op:         pb.DirectedEdge_DEL,
			})
		default:
			return nil
		}
	})
	if err != nil {
		return err
	}
	if hasCount {
		// Delete uid from count index. Deletion of reverses is taken care by addReverseMutation
		// above.
		if err := txn.updateCount(ctx, countParams{
			attr:        edge.Attr,
			countBefore: plen,
			countAfter:  0,
			entity:      edge.Entity,
		}); err != nil {
			return err
		}
	}

	return l.addMutation(ctx, txn, edge)
}

func (txn *Txn) addCountMutation(ctx context.Context, t *pb.DirectedEdge, count uint32,
	reverse bool) error {
	key := x.CountKey(t.Attr, count, reverse)
	plist, err := txn.cache.GetFromDelta(key)
	if err != nil {
		return err
	}

	x.AssertTruef(plist != nil, "plist is nil [%s] %d",
		t.Attr, t.ValueId)
	if err = plist.addMutation(ctx, txn, t); err != nil {
		return err
	}
	ostats.Record(ctx, x.NumEdges.M(1))
	return nil
}

func (txn *Txn) updateCount(ctx context.Context, params countParams) error {
	edge := pb.DirectedEdge{
		ValueId: params.entity,
		Attr:    params.attr,
		Op:      pb.DirectedEdge_DEL,
	}
	if params.countBefore > 0 {
		if err := txn.addCountMutation(ctx, &edge, uint32(params.countBefore),
			params.reverse); err != nil {
			return err
		}
	}

	if params.countAfter > 0 {
		edge.Op = pb.DirectedEdge_SET
		if err := txn.addCountMutation(ctx, &edge, uint32(params.countAfter),
			params.reverse); err != nil {
			return err
		}
	}
	return nil
}

func (txn *Txn) addMutationHelper(ctx context.Context, l *List, doUpdateIndex bool,
	hasCountIndex bool, t *pb.DirectedEdge) (types.Val, bool, countParams, error) {
	var val types.Val
	var found bool
	var err error

	t1 := time.Now()
	l.Lock()
	defer l.Unlock()

	if dur := time.Since(t1); dur > time.Millisecond {
		span := otrace.FromContext(ctx)
		span.Annotatef([]otrace.Attribute{otrace.BoolAttribute("slow-lock", true)},
			"Acquired lock %v %v %v", dur, t.Attr, t.Entity)
	}

	if doUpdateIndex {
		// Check original value BEFORE any mutation actually happens.
		val, found, err = l.findValue(txn.StartTs, fingerprintEdge(t))
		if err != nil {
			return val, found, emptyCountParams, err
		}
	}

	// If the predicate schema is not a list, ignore delete triples whose object is not a star or
	// a value that does not match the existing value.
	if !schema.State().IsList(t.Attr) && t.Op == pb.DirectedEdge_DEL && string(t.Value) != x.Star {
		newPost := NewPosting(t)
		pFound, currPost, err := l.findPosting(txn.StartTs, fingerprintEdge(t))
		if err != nil {
			return val, found, emptyCountParams, err
		}

		// This is a scalar value of non-list type and a delete edge mutation, so if the value
		// given by the user doesn't match the value we have, we return found to be false, to avoid
		// deleting the uid from index posting list.
		// This second check is required because we fingerprint the scalar values as math.MaxUint64,
		// so even though they might be different the check in the doUpdateIndex block above would
		// return found to be true.
		if pFound && !(bytes.Equal(currPost.Value, newPost.Value) &&
			types.TypeID(currPost.ValType) == types.TypeID(newPost.ValType)) {
			return val, false, emptyCountParams, nil
		}
	}

	countBefore, countAfter := 0, 0
	if hasCountIndex {
		countBefore = l.length(txn.StartTs, 0)
		if countBefore == -1 {
			return val, found, emptyCountParams, ErrTsTooOld
		}
	}
	if err = l.addMutationInternal(ctx, txn, t); err != nil {
		return val, found, emptyCountParams, err
	}
	if hasCountIndex {
		countAfter = l.length(txn.StartTs, 0)
		if countAfter == -1 {
			return val, found, emptyCountParams, ErrTsTooOld
		}
		return val, found, countParams{
			attr:        t.Attr,
			countBefore: countBefore,
			countAfter:  countAfter,
			entity:      t.Entity,
		}, nil
	}
	return val, found, emptyCountParams, nil
}

// AddMutationWithIndex is addMutation with support for indexing. It also
// supports reverse edges.
func (l *List) AddMutationWithIndex(ctx context.Context, edge *pb.DirectedEdge, txn *Txn) error {
	if len(edge.Attr) == 0 {
		return errors.Errorf("Predicate cannot be empty for edge with subject: [%v], object: [%v]"+
			" and value: [%v]", edge.Entity, edge.ValueId, edge.Value)
	}

	if edge.Op == pb.DirectedEdge_DEL && string(edge.Value) == x.Star {
		return l.handleDeleteAll(ctx, edge, txn)
	}

	doUpdateIndex := pstore != nil && schema.State().IsIndexed(ctx, edge.Attr)
	hasCountIndex := schema.State().HasCount(ctx, edge.Attr)
	val, found, cp, err := txn.addMutationHelper(ctx, l, doUpdateIndex, hasCountIndex, edge)
	if err != nil {
		return err
	}
	ostats.Record(ctx, x.NumEdges.M(1))
	if hasCountIndex && cp.countAfter != cp.countBefore {
		if err := txn.updateCount(ctx, cp); err != nil {
			return err
		}
	}
	if doUpdateIndex {
		// Exact matches.
		if found && val.Value != nil {
			if err := txn.addIndexMutations(ctx, &indexMutationInfo{
				tokenizers: schema.State().Tokenizer(ctx, edge.Attr),
				edge:       edge,
				val:        val,
				op:         pb.DirectedEdge_DEL,
			}); err != nil {
				return err
			}
		}
		if edge.Op == pb.DirectedEdge_SET {
			val = types.Val{
				Tid:   types.TypeID(edge.ValueType),
				Value: edge.Value,
			}
			if err := txn.addIndexMutations(ctx, &indexMutationInfo{
				tokenizers: schema.State().Tokenizer(ctx, edge.Attr),
				edge:       edge,
				val:        val,
				op:         pb.DirectedEdge_SET,
			}); err != nil {
				return err
			}
		}
	}
	// Add reverse mutation irrespective of hasMutated, server crash can happen after
	// mutation is synced and before reverse edge is synced
	if (pstore != nil) && (edge.ValueId != 0) && schema.State().IsReversed(ctx, edge.Attr) {
		if err := txn.addReverseAndCountMutation(ctx, edge); err != nil {
			return err
		}
	}
	return nil
}

// deleteTokensFor deletes the index for the given attribute and token.
func deleteTokensFor(attr, tokenizerName string, hasLang bool) error {
	pk := x.ParsedKey{Attr: attr}
	prefix := pk.IndexPrefix()
	tokenizer, ok := tok.GetTokenizer(tokenizerName)
	if !ok {
		return errors.Errorf("Could not find valid tokenizer for %s", tokenizerName)
	}
	if hasLang {
		// We just need the tokenizer identifier for ExactTokenizer having language.
		// It will be same for all the language.
		tokenizer = tok.GetTokenizerForLang(tokenizer, "en")
	}
	prefix = append(prefix, tokenizer.Identifier())
	if err := pstore.DropPrefix(prefix); err != nil {
		return err
	}

	// Also delete all the parts of any list that has been split into multiple parts.
	// Such keys have a different prefix (the last byte is set to 1).
	prefix = pk.IndexPrefix()
	prefix[0] = x.ByteSplit
	prefix = append(prefix, tokenizer.Identifier())
	return pstore.DropPrefix(prefix)
}

func deleteReverseEdges(attr string) error {
	pk := x.ParsedKey{Attr: attr}
	prefix := pk.ReversePrefix()
	if err := pstore.DropPrefix(prefix); err != nil {
		return err
	}

	// Also delete all the parts of any list that has been split into multiple parts.
	// Such keys have a different prefix (the last byte is set to 1).
	prefix = pk.ReversePrefix()
	prefix[0] = x.ByteSplit

	return pstore.DropPrefix(prefix)
}

func deleteCountIndex(attr string) error {
	pk := x.ParsedKey{Attr: attr}
	if err := pstore.DropPrefix(pk.CountPrefix(false)); err != nil {
		return err
	}
	if err := pstore.DropPrefix(pk.CountPrefix(true)); err != nil {
		return err
	}

	// Also delete all the parts of any list that has been split into multiple parts.
	// Such keys have a different prefix (the last byte is set to 1).
	prefix := pk.CountPrefix(false)
	prefix[0] = x.ByteSplit
	if err := pstore.DropPrefix(prefix); err != nil {
		return err
	}

	// Delete parts for count-reverse index.
	prefix = pk.CountPrefix(true)
	prefix[0] = x.ByteSplit
	return pstore.DropPrefix(prefix)
}

// rebuilder handles the process of rebuilding an index.
type rebuilder struct {
	attr    string
	prefix  []byte
	startTs uint64

	// The posting list passed here is the on disk version. It is not coming
	// from the LRU cache.
	fn func(uid uint64, pl *List, txn *Txn) error
}

func (r *rebuilder) Run(ctx context.Context) error {
	if r.startTs == 0 {
		glog.Infof("maxassigned is 0, no indexing work for predicate %s", r.attr)
		return nil
	}

	// We write the index in a temporary badger first and then,
	// merge entries before writing them to p directory.
	// TODO(Aman): If users are not happy, we could add a flag to choose this dir.
	tmpIndexDir, err := ioutil.TempDir("", "dgraph_index_")
	if err != nil {
		return errors.Wrap(err, "error creating temp dir for reindexing")
	}
	defer os.RemoveAll(tmpIndexDir)
	glog.V(1).Infof("Rebuilding indexes using the temp folder %s\n", tmpIndexDir)

	dbOpts := badger.DefaultOptions(tmpIndexDir).
		WithSyncWrites(false).
		WithNumVersionsToKeep(math.MaxInt32).
		WithLogger(&x.ToGlog{}).
		WithCompression(options.None).
		WithEventLogging(false).
		WithLogRotatesToFlush(10).
		WithEncryptionKey(enc.ReadEncryptionKeyFile(x.WorkerConfig.BadgerKeyFile))

	tmpDB, err := badger.OpenManaged(dbOpts)
	if err != nil {
		return errors.Wrap(err, "error opening temp badger for reindexing")
	}
	defer tmpDB.Close()

	glog.V(1).Infof(
		"Rebuilding index for predicate %s: Starting process. StartTs=%d. Prefix=\n%s\n",
		r.attr, r.startTs, hex.Dump(r.prefix))

	// Counter is used here to ensure that all keys are committed at different timestamp.
	// We set it to 1 in case there are no keys found and NewStreamAt is called with ts=0.
	var counter uint64 = 1

<<<<<<< HEAD
	// WriteBatch can not be used here because it doesn't have an API to allow writing
	// multiple versions. We wish to store same keys with diff version/timestamp to
	// ensure that we get all of them back when doing roll-up. WriteBatch can only be
	// used when we want to write all txns at the same timestamp.
	// tmpWriter := NewTxnWriter(tmpDB)
	tmpBatchWriter := pstore.NewWriteBatchAt(counter)
=======
>>>>>>> ea3582a2
	stream := pstore.NewStreamAt(r.startTs)
	stream.LogPrefix = fmt.Sprintf("Rebuilding index for predicate %s (1/2):", r.attr)
	stream.Prefix = r.prefix
	stream.KeyToList = func(key []byte, itr *badger.Iterator) (*bpb.KVList, error) {
		// We should return quickly if the context is no longer valid.
		select {
		case <-ctx.Done():
			return nil, ctx.Err()
		default:
		}

		pk, err := x.Parse(key)
		if err != nil {
			return nil, errors.Wrapf(err, "could not parse key %s", hex.Dump(key))
		}

		l, err := ReadPostingList(key, itr)
		if err != nil {
			return nil, errors.Wrapf(err, "error reading posting list from disk")
		}

		// We are using different transactions in each call to KeyToList function. This could
		// be a problem for computing reverse count indexes if deltas for same key are added
		// in different transactions. Such a case doesn't occur for now.
		txn := NewTxn(r.startTs)
		if err := r.fn(pk.Uid, l, txn); err != nil {
			return nil, err
		}

		// Convert data into deltas.
		txn.Update()

		// txn.cache.Lock() is not required because we are the only one making changes to txn.
		kvs := make([]*bpb.KV, 0, len(txn.cache.deltas))
		for key, data := range txn.cache.deltas {
			version := atomic.AddUint64(&counter, 1)
			kv := bpb.KV{
				Key:      []byte(key),
				Value:    data,
				UserMeta: []byte{BitDeltaPosting},
				Version:  version,
			}
			kvs = append(kvs, &kv)
		}

		return &bpb.KVList{Kv: kvs}, nil
	}
	var wg sync.WaitGroup
	stream.Send = func(kvList *bpb.KVList) error {
<<<<<<< HEAD
		// if err := tmpWriter.Write(kvList); err != nil {
		// 	return errors.Wrap(err, "error setting entries in temp badger")
		// }
		// for _, kv := range kvList.Kv {
		// 	var meta byte
		// 	if len(kv.UserMeta) > 0 {
		// 		meta = kv.UserMeta[0]
		// 	}
		// 	e := &Entry{Key: kv.Key, Value: kv.Value, UserMeta: meta, Version: kv.Version}
		// 	if err := tmpBatchWriter.SetEntry(e); err != nil {
		// 		return err
		// 	}
		// }
		if err := tmpBatchWriter.Write(kvList); err != nil {
			return errors.Wrap(err, "error setting entries in temp badger")
=======
		var entries []*badger.Entry
		for _, kv := range kvList.Kv {
			var meta byte
			var entry *badger.Entry
			if len(kv.UserMeta) > 0 {
				meta = kv.UserMeta[0]
			}
			switch meta {
			case BitCompletePosting, BitEmptyPosting:
				entry = (&badger.Entry{
					Key:      kv.Key,
					Value:    kv.Value,
					UserMeta: meta,
				}).WithDiscard()
			default:
				entry = &badger.Entry{
					Key:      kv.Key,
					Value:    kv.Value,
					UserMeta: meta,
				}
			}
			entry.Key = y.KeyWithTs(entry.Key, kv.Version)
			entries = append(entries, entry)
>>>>>>> ea3582a2
		}

		wg.Add(1)
		if err := tmpDB.BatchSetAsync(entries, func(err error) {
			defer wg.Done()
			if err != nil {
				// TODO: Handle error
				glog.Error(err)
				return
			}
		}); err != nil {
			return err
		}
		return nil
	}

	start := time.Now()
	if err := stream.Orchestrate(ctx); err != nil {
		return err
	}
<<<<<<< HEAD
	if err := tmpBatchWriter.Flush(); err != nil {
		return err
	}
=======

	wg.Wait()
>>>>>>> ea3582a2
	glog.V(1).Infof("Rebuilding index for predicate %s: building temp index took: %v\n",
		r.attr, time.Since(start))

	// Now we write all the created posting lists to disk.
	glog.V(1).Infof("Rebuilding index for predicate %s: writing index to badger", r.attr)
	start = time.Now()
	defer func() {
		glog.V(1).Infof("Rebuilding index for predicate %s: writing index took: %v\n",
			r.attr, time.Since(start))
	}()

<<<<<<< HEAD
	batchWriter := pstore.NewWriteBatchAt(r.startTs)
=======
>>>>>>> ea3582a2
	tmpStream := tmpDB.NewStreamAt(counter)
	tmpStream.LogPrefix = fmt.Sprintf("Rebuilding index for predicate %s (2/2):", r.attr)
	tmpStream.KeyToList = func(key []byte, itr *badger.Iterator) (*bpb.KVList, error) {
		l, err := ReadPostingList(key, itr)
		if err != nil {
			return nil, errors.Wrap(err, "error in reading posting list from pstore")
		}
		// No need to write a loop after ReadPostingList to skip unread entries
		// for a given key because we only wrote BitDeltaPosting to temp badger.

		kvs, err := l.Rollup()
		if err != nil {
			return nil, err
		}

		return &bpb.KVList{Kv: kvs}, nil
	}
	tmpStream.Send = func(kvList *bpb.KVList) error {
		var entries []*badger.Entry
		var entry *badger.Entry
		for _, kv := range kvList.Kv {
			if len(kv.Value) == 0 {
				continue
			}
			entry = (&badger.Entry{
				Key:      kv.Key,
				Value:    kv.Value,
				UserMeta: BitCompletePosting,
			}).WithDiscard()
			entry.Key = y.KeyWithTs(entry.Key, r.startTs)
			entries = append(entries, entry)
		}

<<<<<<< HEAD
			// We choose to write the PL at r.startTs, so it won't be read by txns,
			// which occurred before this schema mutation.
			e := &badger.Entry{Key: kv.Key, Value: kv.Value, UserMeta: BitCompletePosting}
			if err := batchWriter.SetEntry(e); err != nil {
				return errors.Wrap(err, "error in writing index to pstore")
=======
		wg.Add(1)
		if err := pstore.BatchSetAsync(entries, func(err error) {
			defer wg.Done()
			// TODO: Handle error
			if err != nil {
				glog.Error(err)
>>>>>>> ea3582a2
			}
		}); err != nil {
			return err
		}
		return nil
	}

	if err := tmpStream.Orchestrate(ctx); err != nil {
		return err
	}
	wg.Wait()
	glog.V(1).Infof("Rebuilding index for predicate %s: Flushing all writes.\n", r.attr)
<<<<<<< HEAD
	return batchWriter.Flush()
=======
	return nil
>>>>>>> ea3582a2
}

// IndexRebuild holds the info needed to initiate a rebuilt of the indices.
type IndexRebuild struct {
	Attr          string
	StartTs       uint64
	OldSchema     *pb.SchemaUpdate
	CurrentSchema *pb.SchemaUpdate
}

type indexOp int

const (
	indexNoop    indexOp = iota // Index should be left alone.
	indexDelete          = iota // Index should be deleted.
	indexRebuild         = iota // Index should be deleted and rebuilt.
)

// GetQuerySchema returns the schema that can be served while indexes are getting built.
// Query schema is defined as current schema minus tokens to delete from current schema.
func (rb *IndexRebuild) GetQuerySchema() *pb.SchemaUpdate {
	// Copy the current schema.
	querySchema := *rb.CurrentSchema
	info := rb.needsTokIndexRebuild()

	// Compute old.Tokenizer minus info.tokenizersToDelete.
	interimTokenizers := make([]string, 0)
	for _, t1 := range rb.OldSchema.Tokenizer {
		found := false
		for _, t2 := range info.tokenizersToDelete {
			if t1 == t2 {
				found = true
				break
			}
		}
		if !found {
			interimTokenizers = append(interimTokenizers, t1)
		}
	}
	querySchema.Tokenizer = interimTokenizers

	if rb.needsCountIndexRebuild() == indexRebuild {
		querySchema.Count = false
	}
	if rb.needsReverseEdgesRebuild() == indexRebuild {
		querySchema.Directive = pb.SchemaUpdate_NONE
	}
	return &querySchema
}

// DropIndexes drops the indexes that need to be rebuilt.
func (rb *IndexRebuild) DropIndexes(ctx context.Context) error {
	if err := dropTokIndexes(ctx, rb); err != nil {
		return err
	}
	if err := dropReverseEdges(ctx, rb); err != nil {
		return err
	}
	return dropCountIndex(ctx, rb)
}

// BuildData updates data.
func (rb *IndexRebuild) BuildData(ctx context.Context) error {
	return rebuildListType(ctx, rb)
}

// NeedIndexRebuild returns true if any of the tokenizer, reverse
// or count indexes need to be rebuilt.
func (rb *IndexRebuild) NeedIndexRebuild() bool {
	return rb.needsTokIndexRebuild().op == indexRebuild ||
		rb.needsReverseEdgesRebuild() == indexRebuild ||
		rb.needsCountIndexRebuild() == indexRebuild
}

// BuildIndexes builds indexes.
func (rb *IndexRebuild) BuildIndexes(ctx context.Context) error {
	if err := rebuildTokIndex(ctx, rb); err != nil {
		return err
	}
	if err := rebuildReverseEdges(ctx, rb); err != nil {
		return err
	}
	return rebuildCountIndex(ctx, rb)
}

type indexRebuildInfo struct {
	op                  indexOp
	tokenizersToDelete  []string
	tokenizersToRebuild []string
}

func (rb *IndexRebuild) needsTokIndexRebuild() indexRebuildInfo {
	x.AssertTruef(rb.CurrentSchema != nil, "Current schema cannot be nil.")

	// If the old schema is nil, we can treat it as an empty schema. Copy it
	// first to avoid overwriting it in rb.
	old := rb.OldSchema
	if old == nil {
		old = &pb.SchemaUpdate{}
	}

	currIndex := rb.CurrentSchema.Directive == pb.SchemaUpdate_INDEX
	prevIndex := old.Directive == pb.SchemaUpdate_INDEX

	// Index does not need to be rebuilt or deleted if the scheme directive
	// did not require an index before and now.
	if !currIndex && !prevIndex {
		return indexRebuildInfo{
			op: indexNoop,
		}
	}

	// Index only needs to be deleted if the schema directive changed and the
	// new directive does not require an index. Predicate is not checking
	// prevIndex since the previous if statement guarantees both values are
	// different.
	if !currIndex {
		return indexRebuildInfo{
			op:                 indexDelete,
			tokenizersToDelete: old.Tokenizer,
		}
	}

	// All tokenizers in the index need to be deleted and rebuilt if the value
	// types have changed.
	if currIndex && rb.CurrentSchema.ValueType != old.ValueType {
		return indexRebuildInfo{
			op:                  indexRebuild,
			tokenizersToDelete:  old.Tokenizer,
			tokenizersToRebuild: rb.CurrentSchema.Tokenizer,
		}
	}

	// Index needs to be rebuilt if the tokenizers have changed
	prevTokens := make(map[string]struct{})
	for _, t := range old.Tokenizer {
		prevTokens[t] = struct{}{}
	}
	currTokens := make(map[string]struct{})
	for _, t := range rb.CurrentSchema.Tokenizer {
		currTokens[t] = struct{}{}
	}

	newTokenizers, deletedTokenizers := x.Diff(currTokens, prevTokens)

	// If the tokenizers are the same, nothing needs to be done.
	if len(newTokenizers) == 0 && len(deletedTokenizers) == 0 {
		return indexRebuildInfo{
			op: indexNoop,
		}
	}

	return indexRebuildInfo{
		op:                  indexRebuild,
		tokenizersToDelete:  deletedTokenizers,
		tokenizersToRebuild: newTokenizers,
	}
}

func dropTokIndexes(ctx context.Context, rb *IndexRebuild) error {
	rebuildInfo := rb.needsTokIndexRebuild()
	if rebuildInfo.op == indexNoop {
		return nil
	}

	glog.Infof("Deleting index for attr %s and tokenizers %s", rb.Attr,
		rebuildInfo.tokenizersToDelete)
	for _, tokenizer := range rebuildInfo.tokenizersToDelete {
		if err := deleteTokensFor(rb.Attr, tokenizer, false); err != nil {
			return err
		}
		if tokenizer != "exact" {
			continue
		}
		if err := deleteTokensFor(rb.Attr, tokenizer, true); err != nil {
			return err
		}
	}

	glog.Infof("Deleting index for attr %s and tokenizers %s", rb.Attr,
		rebuildInfo.tokenizersToRebuild)
	// Before rebuilding, the existing index needs to be deleted.
	for _, tokenizer := range rebuildInfo.tokenizersToRebuild {
		if err := deleteTokensFor(rb.Attr, tokenizer, false); err != nil {
			return err
		}
		if tokenizer != "exact" {
			continue
		}
		if err := deleteTokensFor(rb.Attr, tokenizer, true); err != nil {
			return err
		}
	}

	return nil
}

// rebuildTokIndex rebuilds index for a given attribute.
// We commit mutations with startTs and ignore the errors.
func rebuildTokIndex(ctx context.Context, rb *IndexRebuild) error {
	rebuildInfo := rb.needsTokIndexRebuild()
	if rebuildInfo.op != indexRebuild {
		return nil
	}

	// Exit early if there are no tokenizers to rebuild.
	if len(rebuildInfo.tokenizersToRebuild) == 0 {
		return nil
	}

	glog.Infof("Rebuilding index for attr %s and tokenizers %s", rb.Attr,
		rebuildInfo.tokenizersToRebuild)
	tokenizers, err := tok.GetTokenizers(rebuildInfo.tokenizersToRebuild)
	if err != nil {
		return err
	}

	pk := x.ParsedKey{Attr: rb.Attr}
	builder := rebuilder{attr: rb.Attr, prefix: pk.DataPrefix(), startTs: rb.StartTs}
	builder.fn = func(uid uint64, pl *List, txn *Txn) error {
		edge := pb.DirectedEdge{Attr: rb.Attr, Entity: uid}
		return pl.Iterate(txn.StartTs, 0, func(p *pb.Posting) error {
			// Add index entries based on p.
			val := types.Val{
				Value: p.Value,
				Tid:   types.TypeID(p.ValType),
			}
			edge.Lang = string(p.LangTag)

			for {
				err := txn.addIndexMutations(ctx, &indexMutationInfo{
					tokenizers: tokenizers,
					edge:       &edge,
					val:        val,
					op:         pb.DirectedEdge_SET,
				})
				switch err {
				case ErrRetry:
					time.Sleep(10 * time.Millisecond)
				default:
					return err
				}
			}
		})
	}
	return builder.Run(ctx)
}

func (rb *IndexRebuild) needsCountIndexRebuild() indexOp {
	x.AssertTruef(rb.CurrentSchema != nil, "Current schema cannot be nil.")

	// If the old schema is nil, treat it as an empty schema. Copy it to avoid
	// overwriting it in rb.
	old := rb.OldSchema
	if old == nil {
		old = &pb.SchemaUpdate{}
	}

	// Do nothing if the schema directive did not change.
	if rb.CurrentSchema.Count == old.Count {
		return indexNoop

	}

	// If the new schema does not require an index, delete the current index.
	if !rb.CurrentSchema.Count {
		return indexDelete
	}

	// Otherwise, the index needs to be rebuilt.
	return indexRebuild
}

func dropCountIndex(ctx context.Context, rb *IndexRebuild) error {
	// Exit early if indices do not need to be rebuilt.
	op := rb.needsCountIndexRebuild()
	if op == indexNoop {
		return nil
	}

	glog.Infof("Deleting count index for %s", rb.Attr)
	if err := deleteCountIndex(rb.Attr); err != nil {
		return err
	}

	return nil
}

// rebuildCountIndex rebuilds the count index for a given attribute.
func rebuildCountIndex(ctx context.Context, rb *IndexRebuild) error {
	op := rb.needsCountIndexRebuild()
	if op != indexRebuild {
		return nil
	}

	glog.Infof("Rebuilding count index for %s", rb.Attr)
	var reverse bool
	fn := func(uid uint64, pl *List, txn *Txn) error {
		t := &pb.DirectedEdge{
			ValueId: uid,
			Attr:    rb.Attr,
			Op:      pb.DirectedEdge_SET,
		}
		sz := pl.Length(rb.StartTs, 0)
		if sz == -1 {
			return nil
		}
		for {
			err := txn.addCountMutation(ctx, t, uint32(sz), reverse)
			switch err {
			case ErrRetry:
				time.Sleep(10 * time.Millisecond)
			default:
				return err
			}
		}
	}

	// Create the forward index.
	pk := x.ParsedKey{Attr: rb.Attr}
	builder := rebuilder{attr: rb.Attr, prefix: pk.DataPrefix(), startTs: rb.StartTs}
	builder.fn = fn
	if err := builder.Run(ctx); err != nil {
		return err
	}

	// Create the reverse index. The count reverse index is created if this
	// predicate has both a count and reverse directive in the schema. It's safe
	// to call builder.Run even if that's not the case as the reverse prefix
	// will be empty.
	reverse = true
	builder = rebuilder{attr: rb.Attr, prefix: pk.ReversePrefix(), startTs: rb.StartTs}
	builder.fn = fn
	return builder.Run(ctx)
}

func (rb *IndexRebuild) needsReverseEdgesRebuild() indexOp {
	x.AssertTruef(rb.CurrentSchema != nil, "Current schema cannot be nil.")

	// If old schema is nil, treat it as an empty schema. Copy it to avoid
	// overwriting it in rb.
	old := rb.OldSchema
	if old == nil {
		old = &pb.SchemaUpdate{}
	}

	currIndex := rb.CurrentSchema.Directive == pb.SchemaUpdate_REVERSE
	prevIndex := old.Directive == pb.SchemaUpdate_REVERSE

	// If the schema directive did not change, return indexNoop.
	if currIndex == prevIndex {
		return indexNoop
	}

	// If the current schema requires an index, index should be rebuilt.
	if currIndex {
		return indexRebuild
	}
	// Otherwise, index should only be deleted.
	return indexDelete
}

func dropReverseEdges(ctx context.Context, rb *IndexRebuild) error {
	op := rb.needsReverseEdgesRebuild()
	if op == indexNoop {
		return nil
	}

	glog.Infof("Deleting reverse index for %s", rb.Attr)
	return deleteReverseEdges(rb.Attr)
}

// rebuildReverseEdges rebuilds the reverse edges for a given attribute.
func rebuildReverseEdges(ctx context.Context, rb *IndexRebuild) error {
	op := rb.needsReverseEdgesRebuild()
	if op != indexRebuild {
		return nil
	}

	glog.Infof("Rebuilding reverse index for %s", rb.Attr)
	pk := x.ParsedKey{Attr: rb.Attr}
	builder := rebuilder{attr: rb.Attr, prefix: pk.DataPrefix(), startTs: rb.StartTs}
	builder.fn = func(uid uint64, pl *List, txn *Txn) error {
		edge := pb.DirectedEdge{Attr: rb.Attr, Entity: uid}
		return pl.Iterate(txn.StartTs, 0, func(pp *pb.Posting) error {
			puid := pp.Uid
			// Add reverse entries based on p.
			edge.ValueId = puid
			edge.Op = pb.DirectedEdge_SET
			edge.Facets = pp.Facets
			edge.Label = pp.Label

			for {
				// we only need to build reverse index here.
				// We will update the reverse count index separately.
				err := txn.addReverseMutation(ctx, &edge)
				switch err {
				case ErrRetry:
					time.Sleep(10 * time.Millisecond)
				default:
					return err
				}
			}
		})
	}
	return builder.Run(ctx)
}

// needsListTypeRebuild returns true if the schema changed from a scalar to a
// list. It returns true if the index can be left as is.
func (rb *IndexRebuild) needsListTypeRebuild() (bool, error) {
	x.AssertTruef(rb.CurrentSchema != nil, "Current schema cannot be nil.")

	if rb.OldSchema == nil {
		return false, nil
	}
	if rb.CurrentSchema.List && !rb.OldSchema.List {
		return true, nil
	}
	if rb.OldSchema.List && !rb.CurrentSchema.List {
		return false, errors.Errorf("Type can't be changed from list to scalar for attr: [%s]"+
			" without dropping it first.", rb.CurrentSchema.Predicate)
	}

	return false, nil
}

// rebuildListType rebuilds the index when the schema is changed from scalar to list type.
// We need to fingerprint the values to get the new ValueId.
func rebuildListType(ctx context.Context, rb *IndexRebuild) error {
	if needsRebuild, err := rb.needsListTypeRebuild(); !needsRebuild || err != nil {
		return err
	}

	pk := x.ParsedKey{Attr: rb.Attr}
	builder := rebuilder{attr: rb.Attr, prefix: pk.DataPrefix(), startTs: rb.StartTs}
	builder.fn = func(uid uint64, pl *List, txn *Txn) error {
		var mpost *pb.Posting
		err := pl.Iterate(txn.StartTs, 0, func(p *pb.Posting) error {
			// We only want to modify the untagged value. There could be other values with a
			// lang tag.
			if p.Uid == math.MaxUint64 {
				mpost = p
			}
			return nil
		})
		if err != nil {
			return err
		}
		if mpost == nil {
			return nil
		}
		// Delete the old edge corresponding to ValueId math.MaxUint64
		t := &pb.DirectedEdge{
			ValueId: mpost.Uid,
			Attr:    rb.Attr,
			Op:      pb.DirectedEdge_DEL,
		}

		// Ensure that list is in the cache run by txn. Otherwise, nothing would
		// get updated.
		pl = txn.cache.SetIfAbsent(string(pl.key), pl)
		if err := pl.addMutation(ctx, txn, t); err != nil {
			return err
		}
		// Add the new edge with the fingerprinted value id.
		newEdge := &pb.DirectedEdge{
			Attr:      rb.Attr,
			Value:     mpost.Value,
			ValueType: mpost.ValType,
			Op:        pb.DirectedEdge_SET,
			Label:     mpost.Label,
			Facets:    mpost.Facets,
		}
		return pl.addMutation(ctx, txn, newEdge)
	}
	return builder.Run(ctx)
}

// DeleteAll deletes all entries in the posting list.
func DeleteAll() error {
	return pstore.DropAll()
}

// DeleteData deletes all data but leaves types and schema intact.
func DeleteData() error {
	return pstore.DropPrefix([]byte{x.DefaultPrefix})
}

// DeletePredicate deletes all entries and indices for a given predicate.
func DeletePredicate(ctx context.Context, attr string) error {
	glog.Infof("Dropping predicate: [%s]", attr)
	prefix := x.PredicatePrefix(attr)
	if err := pstore.DropPrefix(prefix); err != nil {
		return err
	}

	return schema.State().Delete(attr)
}<|MERGE_RESOLUTION|>--- conflicted
+++ resolved
@@ -575,15 +575,8 @@
 	// We set it to 1 in case there are no keys found and NewStreamAt is called with ts=0.
 	var counter uint64 = 1
 
-<<<<<<< HEAD
-	// WriteBatch can not be used here because it doesn't have an API to allow writing
-	// multiple versions. We wish to store same keys with diff version/timestamp to
-	// ensure that we get all of them back when doing roll-up. WriteBatch can only be
-	// used when we want to write all txns at the same timestamp.
 	// tmpWriter := NewTxnWriter(tmpDB)
 	tmpBatchWriter := pstore.NewWriteBatchAt(counter)
-=======
->>>>>>> ea3582a2
 	stream := pstore.NewStreamAt(r.startTs)
 	stream.LogPrefix = fmt.Sprintf("Rebuilding index for predicate %s (1/2):", r.attr)
 	stream.Prefix = r.prefix
@@ -633,23 +626,6 @@
 	}
 	var wg sync.WaitGroup
 	stream.Send = func(kvList *bpb.KVList) error {
-<<<<<<< HEAD
-		// if err := tmpWriter.Write(kvList); err != nil {
-		// 	return errors.Wrap(err, "error setting entries in temp badger")
-		// }
-		// for _, kv := range kvList.Kv {
-		// 	var meta byte
-		// 	if len(kv.UserMeta) > 0 {
-		// 		meta = kv.UserMeta[0]
-		// 	}
-		// 	e := &Entry{Key: kv.Key, Value: kv.Value, UserMeta: meta, Version: kv.Version}
-		// 	if err := tmpBatchWriter.SetEntry(e); err != nil {
-		// 		return err
-		// 	}
-		// }
-		if err := tmpBatchWriter.Write(kvList); err != nil {
-			return errors.Wrap(err, "error setting entries in temp badger")
-=======
 		var entries []*badger.Entry
 		for _, kv := range kvList.Kv {
 			var meta byte
@@ -673,7 +649,6 @@
 			}
 			entry.Key = y.KeyWithTs(entry.Key, kv.Version)
 			entries = append(entries, entry)
->>>>>>> ea3582a2
 		}
 
 		wg.Add(1)
@@ -694,14 +669,8 @@
 	if err := stream.Orchestrate(ctx); err != nil {
 		return err
 	}
-<<<<<<< HEAD
-	if err := tmpBatchWriter.Flush(); err != nil {
-		return err
-	}
-=======
 
 	wg.Wait()
->>>>>>> ea3582a2
 	glog.V(1).Infof("Rebuilding index for predicate %s: building temp index took: %v\n",
 		r.attr, time.Since(start))
 
@@ -713,10 +682,6 @@
 			r.attr, time.Since(start))
 	}()
 
-<<<<<<< HEAD
-	batchWriter := pstore.NewWriteBatchAt(r.startTs)
-=======
->>>>>>> ea3582a2
 	tmpStream := tmpDB.NewStreamAt(counter)
 	tmpStream.LogPrefix = fmt.Sprintf("Rebuilding index for predicate %s (2/2):", r.attr)
 	tmpStream.KeyToList = func(key []byte, itr *badger.Iterator) (*bpb.KVList, error) {
@@ -750,20 +715,12 @@
 			entries = append(entries, entry)
 		}
 
-<<<<<<< HEAD
-			// We choose to write the PL at r.startTs, so it won't be read by txns,
-			// which occurred before this schema mutation.
-			e := &badger.Entry{Key: kv.Key, Value: kv.Value, UserMeta: BitCompletePosting}
-			if err := batchWriter.SetEntry(e); err != nil {
-				return errors.Wrap(err, "error in writing index to pstore")
-=======
 		wg.Add(1)
 		if err := pstore.BatchSetAsync(entries, func(err error) {
 			defer wg.Done()
 			// TODO: Handle error
 			if err != nil {
 				glog.Error(err)
->>>>>>> ea3582a2
 			}
 		}); err != nil {
 			return err
@@ -776,11 +733,7 @@
 	}
 	wg.Wait()
 	glog.V(1).Infof("Rebuilding index for predicate %s: Flushing all writes.\n", r.attr)
-<<<<<<< HEAD
-	return batchWriter.Flush()
-=======
 	return nil
->>>>>>> ea3582a2
 }
 
 // IndexRebuild holds the info needed to initiate a rebuilt of the indices.
