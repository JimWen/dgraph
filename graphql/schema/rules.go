--- conflicted
+++ resolved
@@ -40,83 +40,6 @@
 
 }
 
-<<<<<<< HEAD
-func validateAuthNode(node *RuleNode) gqlerror.List {
-	var result gqlerror.List
-	has := make(map[string]bool)
-
-	for _, childNode := range node.Or {
-		result = append(result, validateAuthNode(childNode)...)
-		has["or"] = true
-	}
-
-	for _, childNode := range node.And {
-		result = append(result, validateAuthNode(childNode)...)
-		has["and"] = true
-	}
-
-	if childNode := node.Not; childNode != nil {
-		result = append(result, validateAuthNode(childNode)...)
-		has["not"] = true
-	}
-
-	if ast := node.Rule; ast != nil {
-		has["rule"] = true
-		//result = append(result, ast.Validate()...)
-	}
-
-	if len(has) > 1 {
-		result = append(result, gqlerror.Errorf("Rule ID: %d has multiple fields true",
-			node.RuleID))
-	}
-
-	return result
-}
-
-func validateAuthRule(rule *AuthContainer) gqlerror.List {
-	var result gqlerror.List
-
-	if rule.Query != nil {
-		result = append(result, validateAuthNode(rule.Query)...)
-	}
-
-	if rule.Add != nil {
-		result = append(result, validateAuthNode(rule.Add)...)
-	}
-
-	if rule.Update != nil {
-		result = append(result, validateAuthNode(rule.Update)...)
-	}
-
-	if rule.Delete != nil {
-		result = append(result, validateAuthNode(rule.Delete)...)
-	}
-
-	return result
-}
-
-func validateAuthRules(schema *ast.Schema) gqlerror.List {
-	rules := authRules(schema)
-	var result gqlerror.List
-
-	for _, rule := range rules {
-		if rule.rules != nil {
-			result = append(result, validateAuthRule(rule.rules)...)
-		}
-
-		for _, fieldRule := range rule.fields {
-			if fieldRule != nil {
-				result = append(result, validateAuthRule(fieldRule)...)
-			}
-		}
-	}
-
-	if len(result) == 0 {
-		return nil
-	}
-
-	return result
-=======
 func dgraphDirectivePredicateValidation(gqlSch *ast.Schema, definitions []string) gqlerror.List {
 	var errs []*gqlerror.Error
 
@@ -312,7 +235,6 @@
 	}
 
 	return errs
->>>>>>> 28d36491
 }
 
 func dataTypeCheck(defn *ast.Definition) *gqlerror.Error {
@@ -871,17 +793,6 @@
 	return nil
 }
 
-func authValidation(sch *ast.Schema,
-	typ *ast.Definition,
-	field *ast.FieldDefinition,
-	dir *ast.Directive) *gqlerror.Error {
-	rules := validateAuthRules(sch)
-	if len(rules) == 0 {
-		return nil
-	}
-	return rules[0]
-}
-
 func passwordValidation(sch *ast.Schema,
 	typ *ast.Definition,
 	field *ast.FieldDefinition,
