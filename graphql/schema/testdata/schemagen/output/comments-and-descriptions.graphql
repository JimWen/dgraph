#######################
# Input Schema
#######################

"""Desc"""
interface I {
	"""Desc"""
	s: String!
}

"""Desc"""
type T implements I {
	s: String!
	id: ID!
	"""Desc"""
	i: Int
}

"""Desc"""
enum AnEnum {
	AVal
	"""Desc"""
	AnotherVal
}

#######################
# Extended Definitions
#######################

scalar DateTime

enum DgraphIndex {
	int
	float
	bool
	hash
	exact
	term
	fulltext
	trigram
	regexp
	year
	month
	day
	hour
}

<<<<<<< HEAD

=======
>>>>>>> 28d36491
input AuthRule {
	and: [AuthRule]
	or: [AuthRule]
	not: AuthRule
	rule: String
}

<<<<<<< HEAD

=======
>>>>>>> 28d36491
directive @hasInverse(field: String!) on FIELD_DEFINITION
directive @search(by: [DgraphIndex!]) on FIELD_DEFINITION
directive @dgraph(type: String, pred: String) on OBJECT | INTERFACE | FIELD_DEFINITION
directive @id on FIELD_DEFINITION
directive @secret(field: String!, pred: String) on OBJECT | INTERFACE
directive @auth(
	query: AuthRule, 
	add: AuthRule, 
	update: AuthRule, 
	delete:AuthRule) on OBJECT | FIELD_DEFINITION

directive @auth(query: AuthRule, add: AuthRule, update: AuthRule, delete:AuthRule) on OBJECT

input IntFilter {
	eq: Int
	le: Int
	lt: Int
	ge: Int
	gt: Int
}

input FloatFilter {
	eq: Float
	le: Float
	lt: Float
	ge: Float
	gt: Float
}

input DateTimeFilter {
	eq: DateTime
	le: DateTime
	lt: DateTime
	ge: DateTime
	gt: DateTime
}

input StringTermFilter {
	allofterms: String
	anyofterms: String
}

input StringRegExpFilter {
	regexp: String
}

input StringFullTextFilter {
	alloftext: String
	anyoftext: String
}

input StringExactFilter {
	eq: String
	le: String
	lt: String
	ge: String
	gt: String
}

input StringHashFilter {
	eq: String
}

#######################
# Generated Types
#######################

type AddTPayload {
	t(filter: TFilter, order: TOrder, first: Int, offset: Int): [T]
	numUids: Int
}

type DeleteTPayload {
	msg: String
	numUids: Int
}

type UpdateTPayload {
	t(filter: TFilter, order: TOrder, first: Int, offset: Int): [T]
	numUids: Int
}

#######################
# Generated Enums
#######################

enum IOrderable {
	s
}

enum TOrderable {
	s
	i
}

#######################
# Generated Inputs
#######################

input AddTInput {
	s: String!
	"""Desc"""
	i: Int
}

input IOrder {
	asc: IOrderable
	desc: IOrderable
	then: IOrder
}

input TFilter {
	id: [ID!]
	not: TFilter
}

input TOrder {
	asc: TOrderable
	desc: TOrderable
	then: TOrder
}

input TPatch {
	s: String
	"""Desc"""
	i: Int
}

input TRef {
	id: ID
	s: String
	"""Desc"""
	i: Int
}

input UpdateTInput {
	filter: TFilter!
	set: TPatch
	remove: TPatch
}

#######################
# Generated Query
#######################

type Query {
	queryI(order: IOrder, first: Int, offset: Int): [I]
	getT(id: ID!): T
	queryT(filter: TFilter, order: TOrder, first: Int, offset: Int): [T]
}

#######################
# Generated Mutations
#######################

type Mutation {
	addT(input: [AddTInput!]!): AddTPayload
	updateT(input: UpdateTInput!): UpdateTPayload
	deleteT(filter: TFilter!): DeleteTPayload
}<|MERGE_RESOLUTION|>--- conflicted
+++ resolved
@@ -1,222 +1,7 @@
-#######################
-# Input Schema
-#######################
-
-"""Desc"""
-interface I {
-	"""Desc"""
-	s: String!
-}
-
-"""Desc"""
-type T implements I {
-	s: String!
-	id: ID!
-	"""Desc"""
-	i: Int
-}
-
-"""Desc"""
-enum AnEnum {
-	AVal
-	"""Desc"""
-	AnotherVal
-}
-
-#######################
-# Extended Definitions
-#######################
-
-scalar DateTime
-
-enum DgraphIndex {
-	int
-	float
-	bool
-	hash
-	exact
-	term
-	fulltext
-	trigram
-	regexp
-	year
-	month
-	day
-	hour
-}
-
-<<<<<<< HEAD
-
-=======
->>>>>>> 28d36491
-input AuthRule {
-	and: [AuthRule]
-	or: [AuthRule]
-	not: AuthRule
-	rule: String
-}
-
-<<<<<<< HEAD
-
-=======
->>>>>>> 28d36491
-directive @hasInverse(field: String!) on FIELD_DEFINITION
-directive @search(by: [DgraphIndex!]) on FIELD_DEFINITION
-directive @dgraph(type: String, pred: String) on OBJECT | INTERFACE | FIELD_DEFINITION
-directive @id on FIELD_DEFINITION
-directive @secret(field: String!, pred: String) on OBJECT | INTERFACE
-directive @auth(
-	query: AuthRule, 
-	add: AuthRule, 
-	update: AuthRule, 
-	delete:AuthRule) on OBJECT | FIELD_DEFINITION
-
-directive @auth(query: AuthRule, add: AuthRule, update: AuthRule, delete:AuthRule) on OBJECT
-
-input IntFilter {
-	eq: Int
-	le: Int
-	lt: Int
-	ge: Int
-	gt: Int
-}
-
-input FloatFilter {
-	eq: Float
-	le: Float
-	lt: Float
-	ge: Float
-	gt: Float
-}
-
-input DateTimeFilter {
-	eq: DateTime
-	le: DateTime
-	lt: DateTime
-	ge: DateTime
-	gt: DateTime
-}
-
-input StringTermFilter {
-	allofterms: String
-	anyofterms: String
-}
-
-input StringRegExpFilter {
-	regexp: String
-}
-
-input StringFullTextFilter {
-	alloftext: String
-	anyoftext: String
-}
-
-input StringExactFilter {
-	eq: String
-	le: String
-	lt: String
-	ge: String
-	gt: String
-}
-
-input StringHashFilter {
-	eq: String
-}
-
-#######################
-# Generated Types
-#######################
-
-type AddTPayload {
-	t(filter: TFilter, order: TOrder, first: Int, offset: Int): [T]
-	numUids: Int
-}
-
-type DeleteTPayload {
-	msg: String
-	numUids: Int
-}
-
-type UpdateTPayload {
-	t(filter: TFilter, order: TOrder, first: Int, offset: Int): [T]
-	numUids: Int
-}
-
-#######################
-# Generated Enums
-#######################
-
-enum IOrderable {
-	s
-}
-
-enum TOrderable {
-	s
-	i
-}
-
-#######################
-# Generated Inputs
-#######################
-
-input AddTInput {
-	s: String!
-	"""Desc"""
-	i: Int
-}
-
-input IOrder {
-	asc: IOrderable
-	desc: IOrderable
-	then: IOrder
-}
-
-input TFilter {
-	id: [ID!]
-	not: TFilter
-}
-
-input TOrder {
-	asc: TOrderable
-	desc: TOrderable
-	then: TOrder
-}
-
-input TPatch {
-	s: String
-	"""Desc"""
-	i: Int
-}
-
-input TRef {
-	id: ID
-	s: String
-	"""Desc"""
-	i: Int
-}
-
-input UpdateTInput {
-	filter: TFilter!
-	set: TPatch
-	remove: TPatch
-}
-
-#######################
-# Generated Query
-#######################
-
-type Query {
-	queryI(order: IOrder, first: Int, offset: Int): [I]
-	getT(id: ID!): T
-	queryT(filter: TFilter, order: TOrder, first: Int, offset: Int): [T]
-}
-
-#######################
-# Generated Mutations
-#######################
-
-type Mutation {
-	addT(input: [AddTInput!]!): AddTPayload
-	updateT(input: UpdateTInput!): UpdateTPayload
-	deleteT(filter: TFilter!): DeleteTPayload
-}+--- FAIL: TestSchemaString (0.00s)
+    --- FAIL: TestSchemaString/comments-and-descriptions.graphql (0.00s)
+        schemagen_test.go:84: 
+            	Error Trace:	schemagen_test.go:84
+            	Error:      	Received unexpected error:
+            	            	input:38: Cannot redeclare directive auth.
+            	Test:       	TestSchemaString/comments-and-descriptions.graphql