/*
 * Copyright 2020 Dgraph Labs, Inc. and Contributors
 *
 * Licensed under the Apache License, Version 2.0 (the "License");
 * you may not use this file except in compliance with the License.
 * You may obtain a copy of the License at
 *
 *     http://www.apache.org/licenses/LICENSE-2.0
 *
 * Unless required by applicable law or agreed to in writing, software
 * distributed under the License is distributed on an "AS IS" BASIS,
 * WITHOUT WARRANTIES OR CONDITIONS OF ANY KIND, either express or implied.
 * See the License for the specific language governing permissions and
 * limitations under the License.
 */

package admin

import (
	"context"
	"github.com/dgraph-io/dgraph/edgraph"
	"github.com/dgraph-io/dgraph/worker"

	"github.com/dgraph-io/dgraph/graphql/resolve"
	"github.com/dgraph-io/dgraph/graphql/schema"
	"github.com/golang/glog"
)

<<<<<<< HEAD
type shutdownResolver struct {
	mutation schema.Mutation
}

func (sr *shutdownResolver) Rewrite(m schema.Mutation) (*gql.GraphQuery, []*dgoapi.Mutation,
	error) {
	glog.Info("Got shutdown request through GraphQL admin API")

	sr.mutation = m
	return nil, nil, nil
}

func (sr *shutdownResolver) FromMutationResult(
	mutation schema.Mutation,
	assigned map[string]string,
	result map[string]interface{}) (*gql.GraphQuery, error) {

	return nil, nil
}

func (sr *shutdownResolver) Mutate(
	ctx context.Context,
	query *gql.GraphQuery,
	mutations []*dgoapi.Mutation) (map[string]string, map[string]interface{}, error) {
	err := edgraph.AuthorizeGuardians(ctx)
	if err != nil {
		return nil, nil, err
	}

	close(worker.ShutdownCh)

	return nil, nil, nil
}
=======
func resolveShutdown(ctx context.Context, m schema.Mutation) (*resolve.Resolved, bool) {
	glog.Info("Got shutdown request through GraphQL admin API")

	close(worker.ShutdownCh)
>>>>>>> 36ae3788

	return &resolve.Resolved{
		Data:  map[string]interface{}{m.Name(): response("Success", "Server is shutting down")},
		Field: m,
	}, true
}<|MERGE_RESOLUTION|>--- conflicted
+++ resolved
@@ -18,54 +18,17 @@
 
 import (
 	"context"
-	"github.com/dgraph-io/dgraph/edgraph"
-	"github.com/dgraph-io/dgraph/worker"
 
 	"github.com/dgraph-io/dgraph/graphql/resolve"
 	"github.com/dgraph-io/dgraph/graphql/schema"
+	"github.com/dgraph-io/dgraph/worker"
 	"github.com/golang/glog"
 )
 
-<<<<<<< HEAD
-type shutdownResolver struct {
-	mutation schema.Mutation
-}
-
-func (sr *shutdownResolver) Rewrite(m schema.Mutation) (*gql.GraphQuery, []*dgoapi.Mutation,
-	error) {
-	glog.Info("Got shutdown request through GraphQL admin API")
-
-	sr.mutation = m
-	return nil, nil, nil
-}
-
-func (sr *shutdownResolver) FromMutationResult(
-	mutation schema.Mutation,
-	assigned map[string]string,
-	result map[string]interface{}) (*gql.GraphQuery, error) {
-
-	return nil, nil
-}
-
-func (sr *shutdownResolver) Mutate(
-	ctx context.Context,
-	query *gql.GraphQuery,
-	mutations []*dgoapi.Mutation) (map[string]string, map[string]interface{}, error) {
-	err := edgraph.AuthorizeGuardians(ctx)
-	if err != nil {
-		return nil, nil, err
-	}
-
-	close(worker.ShutdownCh)
-
-	return nil, nil, nil
-}
-=======
 func resolveShutdown(ctx context.Context, m schema.Mutation) (*resolve.Resolved, bool) {
 	glog.Info("Got shutdown request through GraphQL admin API")
 
 	close(worker.ShutdownCh)
->>>>>>> 36ae3788
 
 	return &resolve.Resolved{
 		Data:  map[string]interface{}{m.Name(): response("Success", "Server is shutting down")},
