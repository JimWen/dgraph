--- conflicted
+++ resolved
@@ -19,11 +19,10 @@
 import (
 	"context"
 	"encoding/json"
-	"github.com/dgraph-io/dgraph/edgraph"
-	"github.com/dgraph-io/dgraph/worker"
 
 	"github.com/dgraph-io/dgraph/graphql/resolve"
 	"github.com/dgraph-io/dgraph/graphql/schema"
+	"github.com/dgraph-io/dgraph/worker"
 	"github.com/golang/glog"
 )
 
@@ -31,40 +30,6 @@
 	LruMB float64
 }
 
-<<<<<<< HEAD
-func (cr *configResolver) Rewrite(m schema.Mutation) (*gql.GraphQuery, []*dgoapi.Mutation, error) {
-	glog.Info("Got config request through GraphQL admin API")
-
-	cr.mutation = m
-	return nil, nil, nil
-}
-
-func (cr *configResolver) FromMutationResult(
-	mutation schema.Mutation,
-	assigned map[string]string,
-	result map[string]interface{}) (*gql.GraphQuery, error) {
-
-	return nil, nil
-}
-
-func (cr *configResolver) Mutate(
-	ctx context.Context,
-	query *gql.GraphQuery,
-	mutations []*dgoapi.Mutation) (map[string]string, map[string]interface{}, error) {
-	err := edgraph.AuthorizeGuardians(ctx)
-	if err != nil {
-		return nil, nil, err
-	}
-
-	input, err := getConfigInput(cr.mutation)
-	if err != nil {
-		return nil, nil, err
-	}
-
-	err = worker.UpdateLruMb(input.LruMB)
-	return nil, nil, err
-}
-=======
 func resolveConfig(ctx context.Context, m schema.Mutation) (*resolve.Resolved, bool) {
 	glog.Info("Got config request through GraphQL admin API")
 
@@ -77,7 +42,6 @@
 	if err != nil {
 		return emptyResult(m, err), false
 	}
->>>>>>> 36ae3788
 
 	return &resolve.Resolved{
 		Data:  map[string]interface{}{m.Name(): response("Success", "Config updated successfully")},
